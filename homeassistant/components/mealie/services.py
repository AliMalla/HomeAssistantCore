--- conflicted
+++ resolved
@@ -679,25 +679,27 @@
     )
     hass.services.async_register(
         DOMAIN,
-<<<<<<< HEAD
         "heart_recipe",
         get_async_heart_recipe(hass),
         schema=SERVICE_GET_RECIPE_SCHEMA,
-=======
+        supports_response=SupportsResponse.ONLY,
+    )
+    hass.services.async_register(
+        DOMAIN,
         SERVICE_FILTER_RECIPES,
         get_async_filter_recipes(hass),
         schema=SERVICE_FILTER_RECIPES_SCHEMA,
->>>>>>> 66c2f27b
-        supports_response=SupportsResponse.ONLY,
-    )
-    hass.services.async_register(
-        DOMAIN,
-<<<<<<< HEAD
+        supports_response=SupportsResponse.ONLY,
+    )
+    hass.services.async_register(
+        DOMAIN,
         "unheart_recipe",
         get_async_unheart_recipe(hass),
         schema=SERVICE_GET_RECIPE_SCHEMA,
         supports_response=SupportsResponse.ONLY,
-=======
+    )
+    hass.services.async_register(
+        DOMAIN,
         SERVICE_FILTER_RECIPES_BY_POPULARITY,
         get_aync_filter_recipes_by_popularity(hass),
         schema=SERVICE_FILTER_RECIPES_BY_POPULARITY_SCHEMA,
@@ -709,5 +711,4 @@
         get_async_mark_recipe_as_cooked(hass),
         schema=SERVICE_MARK_RECIPE_AS_COOKED_SCHEMA,
         supports_response=False,
->>>>>>> 66c2f27b
     )