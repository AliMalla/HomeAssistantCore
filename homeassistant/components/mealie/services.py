"""Define services for the Mealie integration."""

import asyncio
from dataclasses import asdict
from datetime import date
import logging
import sqlite3
from typing import cast

import aiohttp

_LOGGER = logging.getLogger(__name__)

from aiomealie import (
    MealieConnectionError,
    MealieNotFoundError,
    MealieValidationError,
    MealplanEntryType,
)
import voluptuous as vol

from homeassistant.config_entries import ConfigEntryState
from homeassistant.const import ATTR_DATE
from homeassistant.core import (
    HomeAssistant,
    JsonObjectType,
    ServiceCall,
    ServiceResponse,
    SupportsResponse,
)
from homeassistant.exceptions import HomeAssistantError, ServiceValidationError
from homeassistant.helpers import config_validation as cv

from .const import (
    ATTR_CONFIG_ENTRY_ID,
    ATTR_END_DATE,
    ATTR_ENTRY_TYPE,
    ATTR_EXCULDED_INGREDIENTS,
    ATTR_INCLUDE_TAGS,
    ATTR_MAX_CALORIES,
    ATTR_MAX_COOKING_TIME,
    ATTR_MIN_COOKED,
    ATTR_NOTE_TEXT,
    ATTR_NOTE_TITLE,
    ATTR_RECIPE_ID,
    ATTR_RECIPE_NAME,
    ATTR_RECIPE_SLUG,
<<<<<<< HEAD
    ATTR_MAX_CALORIES,
    ATTR_ADD_INGREDIENT,
    ATTR_REMOVE_INGREDIENT,
=======
>>>>>>> 944fea0e
    ATTR_START_DATE,
    ATTR_URL,
    DOMAIN,
)
from .coordinator import MealieConfigEntry

SERVICE_GET_MEALPLAN = "get_mealplan"
SERVICE_GET_MEALPLAN_SCHEMA = vol.Schema(
    {
        vol.Required(ATTR_CONFIG_ENTRY_ID): str,
        vol.Optional(ATTR_START_DATE): cv.date,
        vol.Optional(ATTR_END_DATE): cv.date,
    }
)

SERVICE_GET_RECIPE = "get_recipe"
SERVICE_GET_RECIPE_SCHEMA = vol.Schema(
    {
        vol.Required(ATTR_CONFIG_ENTRY_ID): str,
        vol.Required(ATTR_RECIPE_ID): str,
    }
)
# Define the new service and schema
SERVICE_FILTER_RECIPES = "filter_recipes"
SERVICE_FILTER_RECIPES_SCHEMA = vol.Schema(
    {
        vol.Required(ATTR_CONFIG_ENTRY_ID): str,
        vol.Required(ATTR_MAX_COOKING_TIME): int,
    }
)
# Define the new service and schema for filtering recipes by popularity
SERVICE_FILTER_RECIPES_BY_POPULARITY = "filter_recipes_by_popularity"
SERVICE_FILTER_RECIPES_BY_POPULARITY_SCHEMA = vol.Schema(
    {
        vol.Required(ATTR_CONFIG_ENTRY_ID): str,
        vol.Required(ATTR_MIN_COOKED): int,
    }
)
# Define the service and schema for marking recipes as cooked
SERVICE_MARK_RECIPE_AS_COOKED = "mark_recipe_as_cooked"
SERVICE_MARK_RECIPE_AS_COOKED_SCHEMA = vol.Schema(
    {
        vol.Required(ATTR_CONFIG_ENTRY_ID): str,
        vol.Required(ATTR_RECIPE_ID): str,
    }
)
SERVICE_GET_RECIPES = "get_recipes"
SERVICE_GET_RECIPES_SCHEMA = vol.Schema(
    {
        vol.Required(ATTR_CONFIG_ENTRY_ID): str,
    }
)

SERVICE_GET_SPECIFIC_RECIPE = "get_specific_recipe"
SERVICE_GET_SPECIFIC_RECIPE_SCHEMA = vol.Schema(
    {
        vol.Required(ATTR_CONFIG_ENTRY_ID): str,
        vol.Required(ATTR_RECIPE_NAME): str,
    }
)

SERVICE_GET_SPECIFIC_RECIPES = "get_specific_recipes"
SERVICE_GET_SPECIFIC_RECIPES_SCHEMA = vol.Schema(
    {
        vol.Required(ATTR_CONFIG_ENTRY_ID): str,
        vol.Required(ATTR_RECIPE_NAME): str,
    }
)

SERVICE_GET_RECIPE_CALORIES = "get_recipe_calories"
SERVICE_GET_RECIPE_CALORIES_SCHEMA = vol.Schema(
    {
        vol.Required(ATTR_CONFIG_ENTRY_ID): str,
        vol.Required(ATTR_RECIPE_SLUG): str,  # Slug-of-the-recipe
    }
)

SERVICE_GET_FILTERED_RECIPES_BASED_ON_CALORIES = "get_calories_based_filtered_recipes"
SERVICE_GET_FILTERED_RECIPES_BASED_ON_CALORIES_SCHEMA = vol.Schema(
    {
        vol.Required(ATTR_CONFIG_ENTRY_ID): str,
        vol.Required(ATTR_MAX_CALORIES): int,  # Max calorie count for filtering
    }
)

SERVICE_ENTER_NEW_INGREDIENT = "enter_new_ingredient"
SERVICE_ENTER_NEW_INGREDIENT_SCHEMA = vol.Schema(
    {
        vol.Required(ATTR_CONFIG_ENTRY_ID): str,
        vol.Required(ATTR_ADD_INGREDIENT): str, # Ingredient to be added
    }
)

SERVICE_REMOVE_INGREDIENT = "remove_ingredient"
SERVICE_REMOVE_INGREDIENT_SCHEMA = vol.Schema(
    {
        vol.Required(ATTR_CONFIG_ENTRY_ID): str,
        vol.Required(ATTR_REMOVE_INGREDIENT): str, # Ingredient to be removed
    }
)

SERVICE_GET_FILTERED_RECIPES_BY_INGREDIENTS = "get_filtered_recipes_by_ingredients"
SERVICE_GET_FILTERED_RECIPES_BY_INGREDIENTS_SCHEMA = vol.Schema(
    {
        vol.Required(ATTR_CONFIG_ENTRY_ID): str,
        vol.Required(ATTR_EXCULDED_INGREDIENTS): [str],
    }
)

SERVICE_IMPORT_RECIPE = "import_recipe"
SERVICE_IMPORT_RECIPE_SCHEMA = vol.Schema(
    {
        vol.Required(ATTR_CONFIG_ENTRY_ID): str,
        vol.Required(ATTR_URL): str,
        vol.Optional(ATTR_INCLUDE_TAGS): bool,
    }
)

SERVICE_SET_RANDOM_MEALPLAN = "set_random_mealplan"
SERVICE_SET_RANDOM_MEALPLAN_SCHEMA = vol.Schema(
    {
        vol.Required(ATTR_CONFIG_ENTRY_ID): str,
        vol.Required(ATTR_DATE): cv.date,
        vol.Required(ATTR_ENTRY_TYPE): vol.In([x.lower() for x in MealplanEntryType]),
    }
)

SERVICE_SET_MEALPLAN = "set_mealplan"
SERVICE_SET_MEALPLAN_SCHEMA = vol.Any(
    vol.Schema(
        {
            vol.Required(ATTR_CONFIG_ENTRY_ID): str,
            vol.Required(ATTR_DATE): cv.date,
            vol.Required(ATTR_ENTRY_TYPE): vol.In(
                [x.lower() for x in MealplanEntryType]
            ),
            vol.Required(ATTR_RECIPE_ID): str,
        }
    ),
    vol.Schema(
        {
            vol.Required(ATTR_CONFIG_ENTRY_ID): str,
            vol.Required(ATTR_DATE): cv.date,
            vol.Required(ATTR_ENTRY_TYPE): vol.In(
                [x.lower() for x in MealplanEntryType]
            ),
            vol.Required(ATTR_NOTE_TITLE): str,
            vol.Required(ATTR_NOTE_TEXT): str,
        }
    ),
)


def async_get_entry(hass: HomeAssistant, config_entry_id: str) -> MealieConfigEntry:
    """Get the Mealie config entry."""
    if not (entry := hass.config_entries.async_get_entry(config_entry_id)):
        raise ServiceValidationError(
            translation_domain=DOMAIN,
            translation_key="integration_not_found",
            translation_placeholders={"target": DOMAIN},
        )
    if entry.state is not ConfigEntryState.LOADED:
        raise ServiceValidationError(
            translation_domain=DOMAIN,
            translation_key="not_loaded",
            translation_placeholders={"target": entry.title},
        )
    return cast(MealieConfigEntry, entry)


# Services
def get_async_get_mealplan(hass: HomeAssistant):
    """Get instance of async_get_meal_plan."""

    async def async_get_mealplan(call: ServiceCall) -> ServiceResponse:
        """Get the mealplan for a specific range."""
        entry = async_get_entry(hass, call.data[ATTR_CONFIG_ENTRY_ID])
        start_date = call.data.get(ATTR_START_DATE, date.today())
        end_date = call.data.get(ATTR_END_DATE, date.today())
        if end_date < start_date:
            raise ServiceValidationError(
                translation_domain=DOMAIN,
                translation_key="end_date_before_start_date",
            )
        client = cast(MealieConfigEntry, entry).runtime_data.client
        try:
            mealplans = await client.get_mealplans(start_date, end_date)
        except MealieConnectionError as err:
            raise HomeAssistantError(
                translation_domain=DOMAIN,
                translation_key="connection_error",
            ) from err
        return {"mealplan": [asdict(x) for x in mealplans.items]}

    return async_get_mealplan


def get_async_get_recipe(hass: HomeAssistant):
    """Get instance of async_get_recipe."""

    async def async_get_recipe(call: ServiceCall) -> ServiceResponse:
        """Get a recipe."""
        entry = async_get_entry(hass, call.data[ATTR_CONFIG_ENTRY_ID])
        recipe_id = call.data[ATTR_RECIPE_ID]
        client = entry.runtime_data.client
        try:
            recipe = await client.get_recipe(recipe_id)
        except MealieConnectionError as err:
            raise HomeAssistantError(
                translation_domain=DOMAIN,
                translation_key="connection_error",
            ) from err
        except MealieNotFoundError as err:
            raise ServiceValidationError(
                translation_domain=DOMAIN,
                translation_key="recipe_not_found",
                translation_placeholders={"recipe_id": recipe_id},
            ) from err
        return {"recipe": asdict(recipe)}

    return async_get_recipe


def get_async_get_recipes(hass: HomeAssistant):
    """Get instance of async_get_recipes."""

    async def async_get_recipes(call: ServiceCall) -> ServiceResponse:
        """Get recipes."""
        entry = async_get_entry(hass, call.data[ATTR_CONFIG_ENTRY_ID])
        client = entry.runtime_data.client
        try:
            recipes_res = await client.get_recipes()
        except MealieConnectionError as err:
            raise HomeAssistantError(
                translation_domain=DOMAIN,
                translation_key="connection_error",
            ) from err
        # recipes_res.items is by default list[BaseRecipe]
        # Dataclasses are not json serializable
        # Action return values must be json serializable
        return {"recipes": [asdict(x) for x in recipes_res.items]}

    return async_get_recipes


def get_async_get_specific_recipe(hass: HomeAssistant):
    """Get instance of async_get_specific_recipe."""

    async def async_get_specific_recipe(call: ServiceCall) -> ServiceResponse:
        """Get specific recipe."""
        entry = async_get_entry(hass, call.data[ATTR_CONFIG_ENTRY_ID])
        recipe_name = call.data[ATTR_RECIPE_NAME]
        client = entry.runtime_data.client
        try:
            recipes_res = await client.get_recipes()
        except MealieConnectionError as err:
            raise HomeAssistantError(
                translation_domain=DOMAIN,
                translation_key="connection_error",
            ) from err

        # Filter recipes based on recipe name and return only the recipe that matches the recipe name.
        return {
            "recipe": asdict(recipe)
            for recipe in recipes_res.items
            if recipe_name.lower() == recipe.name.lower()
        }

    return async_get_specific_recipe


def get_async_get_specific_recipes(hass: HomeAssistant):
    """Get instance of async_get_specific_recipes."""

    async def async_get_specific_recipes(call: ServiceCall) -> ServiceResponse:
        """Get specific recipes."""
        entry = async_get_entry(hass, call.data[ATTR_CONFIG_ENTRY_ID])
        recipe_name = call.data[ATTR_RECIPE_NAME]
        client = entry.runtime_data.client
        try:
            recipes_res = await client.get_recipes()
        except MealieConnectionError as err:
            raise HomeAssistantError(
                translation_domain=DOMAIN,
                translation_key="connection_error",
            ) from err

        # Filter recipes based on the recipe name
        return {
            "recipes": [
                asdict(recipe)
                for recipe in recipes_res.items
                if recipe_name.lower() in recipe.name.lower()
            ]
        }

    return async_get_specific_recipes


def get_async_get_recipe_calories(hass: HomeAssistant):
    """Get instance of async_get_recipe_calories."""

    async def async_get_recipe_calories(call: ServiceCall) -> ServiceResponse:
        """Get calories of a recipe based on its slug"""

        entry = async_get_entry(hass, call.data[ATTR_CONFIG_ENTRY_ID])
        slug = call.data[ATTR_RECIPE_SLUG]
        client = entry.runtime_data.client

        try:
            host = client.api_host
            api_token = client.token

            # Make a direct API call using the token
            async with aiohttp.ClientSession() as session:
                headers = {"Authorization": f"Bearer {api_token}"}
                url = f"{host}/api/recipes/{slug}"

                async with session.get(url, headers=headers) as response:
                    recipe_data = await response.json()

            # Extract calories from the response
            calories = recipe_data.get("nutrition", {}).get("calories", 0)
            res = (
                {"slug": slug, "calories": calories}
                if calories != 0
                else {"slug": "NOT FOUND"}
            )

        except MealieConnectionError as err:
            raise HomeAssistantError(
                translation_domain=DOMAIN,
                translation_key="connection_error",
            ) from err
        except MealieNotFoundError:
            res = {"slug": "NOT FOUND"}

        print(f"Response: {res}")
        return res

    return async_get_recipe_calories


def get_async_filter_recipes_by_calories(hass: HomeAssistant):
    """Get instance of async_filter_recipes_by_calories."""

    async def async_filter_recipes_by_calories(call: ServiceCall) -> ServiceResponse:
        """Get recipes filtered by calories."""
        entry = async_get_entry(hass, call.data[ATTR_CONFIG_ENTRY_ID])
        client = entry.runtime_data.client

        # Get the max_calories limit from the service call data
        max_calories = call.data.get("max_calories", float("inf"))

        try:
            recipes = await client.get_recipes()
            filtered_recipes = []

            # Loop  to fetch recipes calorie info
            for recipe in recipes.items:
                recipe_slug = recipe.slug
                host = client.api_host
                api_token = client.token

                # Make GET requests to fetch the recipe details for getting the calories
                url = f"{host}/api/recipes/{recipe_slug}"
                headers = {"Authorization": f"Bearer {api_token}"}

                # Fetch the recipe's data including calories
                async with aiohttp.ClientSession() as session:
                    async with session.get(url, headers=headers) as response:
                        if response.status != 200:
                            raise HomeAssistantError(
                                f"Error fetching recipe {recipe_slug}: {response.status}"
                            )
                        recipe_data = await response.json()

                # Extract calories from the recipe response safely
                calories_raw = recipe_data.get("nutrition", {}).get("calories", 0)
                try:
                    calories = int(calories_raw) if calories_raw is not None else None
                except (ValueError, TypeError):
                    # Fallback in case the calories value is invalid
                    calories = None

                # If the recipe's calories are <= max_calories, add it to the filtered list
                if calories is not None and calories <= max_calories:
                    # Add the calories to the recipe data
                    recipe_dict = asdict(recipe)
                    recipe_dict["calories"] = calories
                    filtered_recipes.append(recipe_dict)

        except MealieConnectionError as err:
            raise HomeAssistantError(
                translation_domain=DOMAIN,
                translation_key="connection_error",
            ) from err
        except MealieNotFoundError as err:
            raise ServiceValidationError(
                translation_domain=DOMAIN,
                translation_key="recipe_not_found",
                translation_placeholders={"recipe_slug": recipe_slug},
            ) from err

        print(f"Response: {filtered_recipes}")
        return {"recipes": filtered_recipes}

    return async_filter_recipes_by_calories


def get_sync_enter_ingredient(hass: HomeAssistant):
    """Get instance of sync_enter_ingredient."""

    def sync_enter_ingredient(call: ServiceCall) -> ServiceResponse:
        """Add a new ingredient to the available ingredients database."""
        entry = async_get_entry(hass, call.data[ATTR_CONFIG_ENTRY_ID])
        client = entry.runtime_data.client
        ingredient = call.data[ATTR_ADD_INGREDIENT].lower()

        try:
            # Connect to the SQLite database
            conn = sqlite3.connect("available_ingredients.db")
            cursor = conn.cursor()

            # Create table if it doesn't exist
            cursor.execute(
                """
                CREATE TABLE IF NOT EXISTS available_ingredients (
                    ingredient TEXT PRIMARY KEY
                )
                """
            )

            # Insert the ingredient if it doesn't already exist
            cursor.execute(
                """
                INSERT OR IGNORE INTO available_ingredients (ingredient)
                VALUES (?)
                """,
                (ingredient,),
            )
            conn.commit()

            # Check if the ingredient was added
            if cursor.rowcount > 0:
                response = {
                    "ingredient": ingredient,
                    "added": True,
                    "response": "Ingredient successfully added",
                }
            else:
                response = {
                    "ingredient": ingredient,
                    "added": False,
                    "response": "Ingredient already exists",
                }

            _LOGGER.info("Response: %s", response)
            return response

        except sqlite3.Error as err:
            _LOGGER.error("Database error while adding ingredient %s: %s", ingredient, err)
            raise HomeAssistantError(
                f"Database error occurred while adding ingredient '{ingredient}': {err}"
            ) from err

        except Exception as err:
            _LOGGER.error("Unexpected error while adding ingredient %s: %s", ingredient, err)
            raise HomeAssistantError(
                f"Unexpected error occurred while adding ingredient '{ingredient}': {err}"
            ) from err

        finally:
            conn.close()

    return sync_enter_ingredient


def get_sync_remove_ingredient(hass: HomeAssistant):
    """Get instance of sync_remove_ingredient."""

    def sync_remove_ingredient(call: ServiceCall) -> ServiceResponse:
        """Remove an existing ingredient from the available ingredients database."""
        entry = async_get_entry(hass, call.data[ATTR_CONFIG_ENTRY_ID])
        client = entry.runtime_data.client

        # Convert ingredient to lowercase
        ingredient = call.data[ATTR_REMOVE_INGREDIENT].lower()

        try:
            # Connect to the SQLite database
            conn = sqlite3.connect("available_ingredients.db")
            cursor = conn.cursor()

            # Attempt to delete the ingredient
            cursor.execute(
                """
                DELETE FROM available_ingredients
                WHERE ingredient = ?
                """,
                (ingredient,),
            )
            conn.commit()

            # Check if the ingredient was removed
            if cursor.rowcount > 0:
                response = {
                    "ingredient": ingredient,
                    "removed": True,
                    "response": "Ingredient successfully removed",
                }
            else:
                response = {
                    "ingredient": ingredient,
                    "removed": False,
                    "response": "Ingredient not found in the database",
                }

            _LOGGER.info("Response: %s", response)
            return response

        except sqlite3.Error as err:
            _LOGGER.error("Database error while removing ingredient %s: %s", ingredient, err)
            raise HomeAssistantError(
                f"Database error occurred while removing ingredient '{ingredient}': {err}"
            ) from err

        except Exception as err:
            _LOGGER.error("Unexpected error while removing ingredient %s: %s", ingredient, err)
            raise HomeAssistantError(
                f"Unexpected error occurred while removing ingredient '{ingredient}': {err}"
            ) from err

        finally:
            conn.close()

    return sync_remove_ingredient


def get_async_get_filtered_recipes_by_ingredients(hass: HomeAssistant):
    """Get instance of async_get_filtered_recipes_by_ingredients."""

    async def async_get_filtered_recipes_by_ingredients(
        call: ServiceCall,
    ) -> ServiceResponse:
        """Get filtered recipes by ingredients."""

        entry = async_get_entry(hass, call.data[ATTR_CONFIG_ENTRY_ID])

        exclude_ingredients = call.data[ATTR_EXCULDED_INGREDIENTS]
        client = entry.runtime_data.client
        try:
            recipes_res = await client.get_recipes()
        except MealieConnectionError as err:
            raise HomeAssistantError(
                translation_domain=DOMAIN,
                translation_key="connection_error",
            ) from err

        # Define an async function to fetch and process each recipe
        async def fetch_and_filter_recipe(recipe):
            try:
                # Fetch detailed recipe info by ID
                detailed_recipe = await client.get_recipe(recipe.recipe_id)
            except MealieConnectionError:
                return None  # Skip this recipe if fetching fails

            # Extract ingredient notes from the detailed recipe
            ingredients_notes = [
                ingredient.get("note", "").lower()
                if isinstance(ingredient, dict)
                else ingredient.note.lower()
                for ingredient in detailed_recipe.ingredients
            ]

            # Check if any unwanted ingredient notes are in the list
            if any(
                excluded.lower() in note
                for excluded in exclude_ingredients
                for note in ingredients_notes
            ):
                return None  # Exclude recipe

            # Return the recipe if it passes the filter
            return asdict(recipe) if not isinstance(recipe, dict) else recipe

        # Launch tasks for all recipes concurrently
        tasks = [fetch_and_filter_recipe(recipe) for recipe in recipes_res.items]
        filtered_recipes = await asyncio.gather(*tasks)

        # Remove None values (excluded recipes)
        filtered_recipes = [recipe for recipe in filtered_recipes if recipe is not None]

        return {"recipes": filtered_recipes}

    return async_get_filtered_recipes_by_ingredients


def get_async_import_recipe(hass: HomeAssistant):
    """Get instance of async_import_recipe."""

    async def async_import_recipe(call: ServiceCall) -> ServiceResponse:
        """Import a recipe."""
        entry = async_get_entry(hass, call.data[ATTR_CONFIG_ENTRY_ID])
        url = call.data[ATTR_URL]
        include_tags = call.data.get(ATTR_INCLUDE_TAGS, False)
        client = entry.runtime_data.client
        try:
            recipe = await client.import_recipe(url, include_tags)
        except MealieValidationError as err:
            raise ServiceValidationError(
                translation_domain=DOMAIN,
                translation_key="could_not_import_recipe",
            ) from err
        except MealieConnectionError as err:
            raise HomeAssistantError(
                translation_domain=DOMAIN,
                translation_key="connection_error",
            ) from err
        if call.return_response:
            return {"recipe": asdict(recipe)}
        return None

    return async_import_recipe


def get_async_set_random_mealplan(hass: HomeAssistant):
    """Get instance of async_set_random_mealplan."""

    async def async_set_random_mealplan(call: ServiceCall) -> ServiceResponse:
        """Set a random mealplan."""
        entry = async_get_entry(hass, call.data[ATTR_CONFIG_ENTRY_ID])
        mealplan_date = call.data[ATTR_DATE]
        entry_type = MealplanEntryType(call.data[ATTR_ENTRY_TYPE])
        client = entry.runtime_data.client
        try:
            mealplan = await client.random_mealplan(mealplan_date, entry_type)
        except MealieConnectionError as err:
            raise HomeAssistantError(
                translation_domain=DOMAIN,
                translation_key="connection_error",
            ) from err
        if call.return_response:
            return {"mealplan": asdict(mealplan)}
        return None

    return async_set_random_mealplan


def get_async_filter_recipes(hass: HomeAssistant):
    """Get instance of async_filter_recipes."""

    async def async_filter_recipes(call: ServiceCall) -> JsonObjectType:
        """Filter recipes by cooking time."""
        config_entry_id = call.data[ATTR_CONFIG_ENTRY_ID]
        max_cooking_time = call.data[ATTR_MAX_COOKING_TIME]

        # Access the client directly
        entry = async_get_entry(hass, config_entry_id)
        client = entry.runtime_data.client

        try:
            # Fetch all recipes from the Mealie API
            all_recipes = await client.get_recipes()

            # Extract recipes from the `items` attribute
            recipes_list = all_recipes.items

            # Filter recipes by cooking time
            filtered_recipes = [
                {
                    "id": recipe.recipe_id,
                    "name": recipe.name,
                    "cooking_time": recipe.cooking_time,
                }
                for recipe in recipes_list
                if isinstance(getattr(recipe, "cooking_time", None), (int, float))
                and recipe.cooking_time <= max_cooking_time
            ]

        except Exception as err:
            raise HomeAssistantError(f"Error filtering recipes: {err}") from err

        # Return the result as a dictionary
        return {"filtered_recipes": filtered_recipes}

    return async_filter_recipes


def get_async_mark_recipe_as_cooked(hass: HomeAssistant):
    """Get instance of async_mark_recipe_as_cooked."""

    async def async_mark_recipe_as_cooked(call: ServiceCall) -> None:
        """Mark a recipe as cooked."""
        config_entry_id = call.data[ATTR_CONFIG_ENTRY_ID]
        recipe_id = call.data[ATTR_RECIPE_ID]

        # Retrieve the coordinator for the specified config entry
        coordinator = hass.data[DOMAIN][config_entry_id]

        try:
            # Increment the cooked count for the recipe
            if recipe_id not in coordinator.popularity:
                coordinator.popularity[recipe_id] = 0  # Initialize if not present
            coordinator.popularity[recipe_id] += 1
        except Exception as err:
            raise HomeAssistantError(f"Error marking recipe as cooked: {err}") from err

    return async_mark_recipe_as_cooked


def get_aync_filter_recipes_by_popularity(hass: HomeAssistant):
    """Get instance of async_filter_recipes_by_popularity."""

    async def async_filter_recipes_by_popularity(call: ServiceCall) -> JsonObjectType:
        """Filter recipes by popularity."""
        config_entry_id = call.data[ATTR_CONFIG_ENTRY_ID]
        min_cooked = call.data[ATTR_MIN_COOKED]

        try:
            # Retrieve the client and entry
            entry = async_get_entry(hass, config_entry_id)
            client = entry.runtime_data.client

            # Fetch all recipes
            all_recipes = await client.get_recipes()

            # Filter and include the cooked count
            popular_recipes = [
                {
                    "id": recipe.id,
                    "name": recipe.name,
                    "cooked": getattr(recipe, "cooked", 0),
                }
                for recipe in all_recipes
                if getattr(recipe, "cooked", 0) >= min_cooked
            ]

            return {"popular_recipes": popular_recipes}  # noqa: TRY300

        except Exception as err:
            raise HomeAssistantError(
                f"Error filtering recipes by popularity: {err}"
            ) from err

    return async_filter_recipes_by_popularity


def get_async_set_mealplan(hass: HomeAssistant):
    """Get instance of async_set_mealplan."""

    async def async_set_mealplan(call: ServiceCall) -> ServiceResponse:
        """Set a mealplan."""
        entry = async_get_entry(hass, call.data[ATTR_CONFIG_ENTRY_ID])
        mealplan_date = call.data[ATTR_DATE]
        entry_type = MealplanEntryType(call.data[ATTR_ENTRY_TYPE])
        client = entry.runtime_data.client
        try:
            mealplan = await client.set_mealplan(
                mealplan_date,
                entry_type,
                recipe_id=call.data.get(ATTR_RECIPE_ID),
                note_title=call.data.get(ATTR_NOTE_TITLE),
                note_text=call.data.get(ATTR_NOTE_TEXT),
            )
        except MealieConnectionError as err:
            raise HomeAssistantError(
                translation_domain=DOMAIN,
                translation_key="connection_error",
            ) from err
        if call.return_response:
            return {"mealplan": asdict(mealplan)}
        return None

    return async_set_mealplan


def get_async_heart_recipe(hass: HomeAssistant):
    """Add a recipe to favourites."""

    async def async_heart_recipe(call: ServiceCall) -> ServiceResponse:
        """Heart a recipe."""
        entry = async_get_entry(hass, call.data[ATTR_CONFIG_ENTRY_ID])
        recipe_id = call.data[ATTR_RECIPE_ID]
        conn = sqlite3.connect("favourite_recipes.db")
        cursor = conn.cursor()
        cursor.execute(
            """
        INSERT OR IGNORE INTO favourite_recipes (recipe_id)
        VALUES (?)
        """,
            (recipe_id,),
        )
        conn.commit()
        conn.close()

        client = entry.runtime_data.client
        try:
            recipe = await client.get_recipe(recipe_id)
        except MealieConnectionError as err:
            raise HomeAssistantError(
                translation_domain=DOMAIN,
                translation_key="connection_error",
            ) from err
        except MealieNotFoundError as err:
            raise ServiceValidationError(
                translation_domain=DOMAIN,
                translation_key="recipe_not_found",
                translation_placeholders={"recipe_id": recipe_id},
            ) from err
        return {"recipe": asdict(recipe)}

    return async_heart_recipe


def get_async_unheart_recipe(hass: HomeAssistant):
    """Remove a recipe to favourites."""

    async def async_unheart_recipe(call: ServiceCall) -> ServiceResponse:
        """Unheart a recipe."""
        entry = async_get_entry(hass, call.data[ATTR_CONFIG_ENTRY_ID])
        recipe_id = call.data[ATTR_RECIPE_ID]
        conn = sqlite3.connect("favourite_recipes.db")
        cursor = conn.cursor()
        cursor.execute(
            """
        DELETE FROM favourite_recipes WHERE recipe_id = ?
        """,
            (recipe_id,),
        )
        conn.commit()
        conn.close()

        client = entry.runtime_data.client
        try:
            recipe = await client.get_recipe(recipe_id)
        except MealieConnectionError as err:
            raise HomeAssistantError(
                translation_domain=DOMAIN,
                translation_key="connection_error",
            ) from err
        except MealieNotFoundError as err:
            raise ServiceValidationError(
                translation_domain=DOMAIN,
                translation_key="recipe_not_found",
                translation_placeholders={"recipe_id": recipe_id},
            ) from err
        return {"recipe": asdict(recipe)}

    return async_unheart_recipe


def get_async_get_favourites(hass: HomeAssistant):
    """Get instance of async_get_favourites."""

    async def async_get_favourites(call: ServiceCall) -> ServiceResponse:
        """Get favourites."""
        entry = async_get_entry(hass, call.data[ATTR_CONFIG_ENTRY_ID])
        client = entry.runtime_data.client

        conn = sqlite3.connect("favourite_recipes.db")
        cursor = conn.cursor()
        cursor.execute("SELECT recipe_id FROM favourite_recipes")
        rows = cursor.fetchall()
        conn.close()
        recipe_ids = [row[0] for row in rows]

        return {"recipes": recipe_ids}

    return async_get_favourites


def setup_services(hass: HomeAssistant) -> None:
    """Set up the services for the Mealie integration."""

    hass.services.async_register(
        DOMAIN,
        SERVICE_GET_MEALPLAN,
        get_async_get_mealplan(hass),
        schema=SERVICE_GET_MEALPLAN_SCHEMA,
        supports_response=SupportsResponse.ONLY,
    )
    hass.services.async_register(
        DOMAIN,
        SERVICE_GET_RECIPE,
        get_async_get_recipe(hass),
        schema=SERVICE_GET_RECIPE_SCHEMA,
        supports_response=SupportsResponse.ONLY,
    )
    hass.services.async_register(
        DOMAIN,
        SERVICE_GET_RECIPES,
        get_async_get_recipes(hass),
        schema=SERVICE_GET_RECIPES_SCHEMA,
        supports_response=SupportsResponse.OPTIONAL,
    )
    hass.services.async_register(
        DOMAIN,
        SERVICE_GET_SPECIFIC_RECIPE,
        get_async_get_specific_recipe(hass),
        schema=SERVICE_GET_SPECIFIC_RECIPE_SCHEMA,
        supports_response=SupportsResponse.ONLY,
    )
    hass.services.async_register(
        DOMAIN,
        SERVICE_GET_SPECIFIC_RECIPES,
        get_async_get_specific_recipes(hass),
        schema=SERVICE_GET_SPECIFIC_RECIPES_SCHEMA,
        supports_response=SupportsResponse.OPTIONAL,
    )
    hass.services.async_register(
        DOMAIN,
        SERVICE_GET_FILTERED_RECIPES_BY_INGREDIENTS,
        get_async_get_filtered_recipes_by_ingredients(hass),
        schema=SERVICE_GET_FILTERED_RECIPES_BY_INGREDIENTS_SCHEMA,
        supports_response=SupportsResponse.OPTIONAL,
    )

    hass.services.async_register(
        DOMAIN,
        SERVICE_IMPORT_RECIPE,
        get_async_import_recipe(hass),
        schema=SERVICE_IMPORT_RECIPE_SCHEMA,
        supports_response=SupportsResponse.OPTIONAL,
    )
    hass.services.async_register(
        DOMAIN,
        SERVICE_SET_RANDOM_MEALPLAN,
        get_async_set_random_mealplan(hass),
        schema=SERVICE_SET_RANDOM_MEALPLAN_SCHEMA,
        supports_response=SupportsResponse.OPTIONAL,
    )
    hass.services.async_register(
        DOMAIN,
        SERVICE_SET_MEALPLAN,
        get_async_set_mealplan(hass),
        schema=SERVICE_SET_MEALPLAN_SCHEMA,
        supports_response=SupportsResponse.OPTIONAL,
    )
    hass.services.async_register(
        DOMAIN,
        SERVICE_GET_RECIPE_CALORIES,
        get_async_get_recipe_calories(hass),
        schema=SERVICE_GET_RECIPE_CALORIES_SCHEMA,
        supports_response=SupportsResponse.ONLY,
    )
    hass.services.async_register(
        DOMAIN,
        SERVICE_GET_FILTERED_RECIPES_BASED_ON_CALORIES,
        get_async_filter_recipes_by_calories(hass),
        schema=SERVICE_GET_FILTERED_RECIPES_BASED_ON_CALORIES_SCHEMA,
        supports_response=SupportsResponse.OPTIONAL,
    )
    hass.services.async_register(
        DOMAIN,
        SERVICE_ENTER_NEW_INGREDIENT,
        get_sync_enter_ingredient(hass),
        schema=SERVICE_ENTER_NEW_INGREDIENT_SCHEMA,
        supports_response=SupportsResponse.ONLY,
    )
    hass.services.async_register(
        DOMAIN,
        SERVICE_REMOVE_INGREDIENT,
        get_sync_remove_ingredient(hass),
        schema=SERVICE_REMOVE_INGREDIENT_SCHEMA,
        supports_response=SupportsResponse.ONLY,
    )
    hass.services.async_register(
        DOMAIN,
        "heart_recipe",
        get_async_heart_recipe(hass),
        schema=SERVICE_GET_RECIPE_SCHEMA,
        supports_response=SupportsResponse.ONLY,
    )
    hass.services.async_register(
        DOMAIN,
        SERVICE_FILTER_RECIPES,
        get_async_filter_recipes(hass),
        schema=SERVICE_FILTER_RECIPES_SCHEMA,
        supports_response=SupportsResponse.ONLY,
    )
    hass.services.async_register(
        DOMAIN,
        "unheart_recipe",
        get_async_unheart_recipe(hass),
        schema=SERVICE_GET_RECIPE_SCHEMA,
        supports_response=SupportsResponse.ONLY,
    )
    hass.services.async_register(
        DOMAIN,
        "get_favourites",
        get_async_get_favourites(hass),
        schema=SERVICE_GET_RECIPES_SCHEMA,
        supports_response=SupportsResponse.OPTIONAL,
    )
    hass.services.async_register(
        DOMAIN,
        SERVICE_FILTER_RECIPES_BY_POPULARITY,
        get_aync_filter_recipes_by_popularity(hass),
        schema=SERVICE_FILTER_RECIPES_BY_POPULARITY_SCHEMA,
        supports_response=SupportsResponse.ONLY,
    )
    hass.services.async_register(
        DOMAIN,
        SERVICE_MARK_RECIPE_AS_COOKED,
        get_async_mark_recipe_as_cooked(hass),
        schema=SERVICE_MARK_RECIPE_AS_COOKED_SCHEMA,
        supports_response=False,
    )<|MERGE_RESOLUTION|>--- conflicted
+++ resolved
@@ -45,12 +45,9 @@
     ATTR_RECIPE_ID,
     ATTR_RECIPE_NAME,
     ATTR_RECIPE_SLUG,
-<<<<<<< HEAD
     ATTR_MAX_CALORIES,
     ATTR_ADD_INGREDIENT,
     ATTR_REMOVE_INGREDIENT,
-=======
->>>>>>> 944fea0e
     ATTR_START_DATE,
     ATTR_URL,
     DOMAIN,
