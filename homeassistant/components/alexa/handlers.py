"""Alexa message handlers."""

from __future__ import annotations

from collections.abc import Callable, Coroutine
import logging
import math
from typing import Any

from homeassistant import core as ha
from homeassistant.components import (
    button,
    camera,
    climate,
    cover,
    fan,
    group,
    humidifier,
    input_button,
    input_number,
    light,
    media_player,
    number,
    remote,
    timer,
    vacuum,
    valve,
    water_heater,
)
from homeassistant.const import (
    ATTR_ENTITY_ID,
    ATTR_ENTITY_PICTURE,
    ATTR_SUPPORTED_FEATURES,
    ATTR_TEMPERATURE,
    SERVICE_ALARM_ARM_AWAY,
    SERVICE_ALARM_ARM_HOME,
    SERVICE_ALARM_ARM_NIGHT,
    SERVICE_ALARM_DISARM,
    SERVICE_LOCK,
    SERVICE_MEDIA_NEXT_TRACK,
    SERVICE_MEDIA_PAUSE,
    SERVICE_MEDIA_PLAY,
    SERVICE_MEDIA_PREVIOUS_TRACK,
    SERVICE_MEDIA_STOP,
    SERVICE_SET_COVER_POSITION,
    SERVICE_SET_COVER_TILT_POSITION,
    SERVICE_TURN_OFF,
    SERVICE_TURN_ON,
    SERVICE_UNLOCK,
    SERVICE_VOLUME_DOWN,
    SERVICE_VOLUME_MUTE,
    SERVICE_VOLUME_SET,
    SERVICE_VOLUME_UP,
    STATE_ALARM_DISARMED,
    UnitOfTemperature,
)
from homeassistant.helpers import network
from homeassistant.util import color as color_util, dt as dt_util
from homeassistant.util.decorator import Registry
from homeassistant.util.unit_conversion import TemperatureConverter

from .config import AbstractConfig
from .const import (
    API_TEMP_UNITS,
    API_THERMOSTAT_MODES,
    API_THERMOSTAT_MODES_CUSTOM,
    API_THERMOSTAT_PRESETS,
    DATE_FORMAT,
    PRESET_MODE_NA,
    Cause,
    Inputs,
)
from .entities import async_get_entities
from .errors import (
    AlexaInvalidDirectiveError,
    AlexaInvalidValueError,
    AlexaSecurityPanelAuthorizationRequired,
    AlexaTempRangeError,
    AlexaUnsupportedThermostatModeError,
    AlexaUnsupportedThermostatTargetStateError,
    AlexaVideoActionNotPermittedForContentError,
)
from .state_report import AlexaDirective, AlexaResponse, async_enable_proactive_mode

_LOGGER = logging.getLogger(__name__)
DIRECTIVE_NOT_SUPPORTED = "Entity does not support directive"
# Fix code issues for assignment 2b
ALEXA_THERMOSTAT_CONTROLLER = "Alexa.ThermostatController"
ALEXA_SECURITY_PANEL_CONTROLLER = "Alexa.SecurityPanelController"

MIN_MAX_TEMP = {
    climate.DOMAIN: {
        "min_temp": climate.ATTR_MIN_TEMP,
        "max_temp": climate.ATTR_MAX_TEMP,
    },
    water_heater.DOMAIN: {
        "min_temp": water_heater.ATTR_MIN_TEMP,
        "max_temp": water_heater.ATTR_MAX_TEMP,
    },
}

SERVICE_SET_TEMPERATURE = {
    climate.DOMAIN: climate.SERVICE_SET_TEMPERATURE,
    water_heater.DOMAIN: water_heater.SERVICE_SET_TEMPERATURE,
}

HANDLERS: Registry[
    tuple[str, str],
    Callable[
        [ha.HomeAssistant, AbstractConfig, AlexaDirective, ha.Context],
        Coroutine[Any, Any, AlexaResponse],
    ],
] = Registry()


@HANDLERS.register(("Alexa.Discovery", "Discover"))
async def async_api_discovery(
    hass: ha.HomeAssistant,
    config: AbstractConfig,
    directive: AlexaDirective,
    context: ha.Context,
) -> AlexaResponse:
    """Create a API formatted discovery response.

    Async friendly.
    """
    discovery_endpoints: list[dict[str, Any]] = []
    for alexa_entity in async_get_entities(hass, config):
        if not config.should_expose(alexa_entity.entity_id):
            continue
        try:
            discovered_serialized_entity = alexa_entity.serialize_discovery()
        except Exception:
            _LOGGER.exception(
                "Unable to serialize %s for discovery", alexa_entity.entity_id
            )
        else:
            discovery_endpoints.append(discovered_serialized_entity)

    return directive.response(
        name="Discover.Response",
        namespace="Alexa.Discovery",
        payload={"endpoints": discovery_endpoints},
    )


@HANDLERS.register(("Alexa.Authorization", "AcceptGrant"))
async def async_api_accept_grant(
    hass: ha.HomeAssistant,
    config: AbstractConfig,
    directive: AlexaDirective,
    context: ha.Context,
) -> AlexaResponse:
    """Create a API formatted AcceptGrant response.

    Async friendly.
    """
    auth_code: str = directive.payload["grant"]["code"]

    if config.supports_auth:
        await config.async_accept_grant(auth_code)

        if config.should_report_state:
            await async_enable_proactive_mode(hass, config)

    return directive.response(
        name="AcceptGrant.Response", namespace="Alexa.Authorization", payload={}
    )


@HANDLERS.register(("Alexa.PowerController", "TurnOn"))
async def async_api_turn_on(
    hass: ha.HomeAssistant,
    config: AbstractConfig,
    directive: AlexaDirective,
    context: ha.Context,
) -> AlexaResponse:
    """Process a turn on request."""
    entity = directive.entity
    if (domain := entity.domain) == group.DOMAIN:
        domain = ha.DOMAIN

    service = SERVICE_TURN_ON
    if domain == cover.DOMAIN:
        service = cover.SERVICE_OPEN_COVER
    elif domain == climate.DOMAIN:
        service = climate.SERVICE_TURN_ON
    elif domain == fan.DOMAIN:
        service = fan.SERVICE_TURN_ON
    elif domain == humidifier.DOMAIN:
        service = humidifier.SERVICE_TURN_ON
    elif domain == remote.DOMAIN:
        service = remote.SERVICE_TURN_ON
    elif domain == vacuum.DOMAIN:
        supported = entity.attributes.get(ATTR_SUPPORTED_FEATURES, 0)
        if (
            not supported & vacuum.VacuumEntityFeature.TURN_ON
            and supported & vacuum.VacuumEntityFeature.START
        ):
            service = vacuum.SERVICE_START
    elif domain == timer.DOMAIN:
        service = timer.SERVICE_START
    elif domain == media_player.DOMAIN:
        supported = entity.attributes.get(ATTR_SUPPORTED_FEATURES, 0)
        power_features = (
            media_player.MediaPlayerEntityFeature.TURN_ON
            | media_player.MediaPlayerEntityFeature.TURN_OFF
        )
        if not supported & power_features:
            service = media_player.SERVICE_MEDIA_PLAY

    await hass.services.async_call(
        domain,
        service,
        {ATTR_ENTITY_ID: entity.entity_id},
        blocking=False,
        context=context,
    )

    return directive.response()


@HANDLERS.register(("Alexa.PowerController", "TurnOff"))
async def async_api_turn_off(
    hass: ha.HomeAssistant,
    config: AbstractConfig,
    directive: AlexaDirective,
    context: ha.Context,
) -> AlexaResponse:
    """Process a turn off request."""
    entity = directive.entity
    domain = entity.domain
    if entity.domain == group.DOMAIN:
        domain = ha.DOMAIN

    service = SERVICE_TURN_OFF
    if entity.domain == cover.DOMAIN:
        service = cover.SERVICE_CLOSE_COVER
    elif domain == climate.DOMAIN:
        service = climate.SERVICE_TURN_OFF
    elif domain == fan.DOMAIN:
        service = fan.SERVICE_TURN_OFF
    elif domain == remote.DOMAIN:
        service = remote.SERVICE_TURN_OFF
    elif domain == humidifier.DOMAIN:
        service = humidifier.SERVICE_TURN_OFF
    elif domain == vacuum.DOMAIN:
        supported = entity.attributes.get(ATTR_SUPPORTED_FEATURES, 0)
        if (
            not supported & vacuum.VacuumEntityFeature.TURN_OFF
            and supported & vacuum.VacuumEntityFeature.RETURN_HOME
        ):
            service = vacuum.SERVICE_RETURN_TO_BASE
    elif domain == timer.DOMAIN:
        service = timer.SERVICE_CANCEL
    elif domain == media_player.DOMAIN:
        supported = entity.attributes.get(ATTR_SUPPORTED_FEATURES, 0)
        power_features = (
            media_player.MediaPlayerEntityFeature.TURN_ON
            | media_player.MediaPlayerEntityFeature.TURN_OFF
        )
        if not supported & power_features:
            service = media_player.SERVICE_MEDIA_STOP

    await hass.services.async_call(
        domain,
        service,
        {ATTR_ENTITY_ID: entity.entity_id},
        blocking=False,
        context=context,
    )

    return directive.response()


@HANDLERS.register(("Alexa.BrightnessController", "SetBrightness"))
async def async_api_set_brightness(
    hass: ha.HomeAssistant,
    config: AbstractConfig,
    directive: AlexaDirective,
    context: ha.Context,
) -> AlexaResponse:
    """Process a set brightness request."""
    entity = directive.entity
    brightness = int(directive.payload["brightness"])

    await hass.services.async_call(
        entity.domain,
        SERVICE_TURN_ON,
        {ATTR_ENTITY_ID: entity.entity_id, light.ATTR_BRIGHTNESS_PCT: brightness},
        blocking=False,
        context=context,
    )

    return directive.response()


@HANDLERS.register(("Alexa.BrightnessController", "AdjustBrightness"))
async def async_api_adjust_brightness(
    hass: ha.HomeAssistant,
    config: AbstractConfig,
    directive: AlexaDirective,
    context: ha.Context,
) -> AlexaResponse:
    """Process an adjust brightness request."""
    entity = directive.entity
    brightness_delta = int(directive.payload["brightnessDelta"])

    # set brightness
    await hass.services.async_call(
        entity.domain,
        SERVICE_TURN_ON,
        {
            ATTR_ENTITY_ID: entity.entity_id,
            light.ATTR_BRIGHTNESS_STEP_PCT: brightness_delta,
        },
        blocking=False,
        context=context,
    )

    return directive.response()


@HANDLERS.register(("Alexa.ColorController", "SetColor"))
async def async_api_set_color(
    hass: ha.HomeAssistant,
    config: AbstractConfig,
    directive: AlexaDirective,
    context: ha.Context,
) -> AlexaResponse:
    """Process a set color request."""
    entity = directive.entity
    rgb = color_util.color_hsb_to_RGB(
        float(directive.payload["color"]["hue"]),
        float(directive.payload["color"]["saturation"]),
        float(directive.payload["color"]["brightness"]),
    )

    await hass.services.async_call(
        entity.domain,
        SERVICE_TURN_ON,
        {ATTR_ENTITY_ID: entity.entity_id, light.ATTR_RGB_COLOR: rgb},
        blocking=False,
        context=context,
    )

    return directive.response()


@HANDLERS.register(("Alexa.ColorTemperatureController", "SetColorTemperature"))
async def async_api_set_color_temperature(
    hass: ha.HomeAssistant,
    config: AbstractConfig,
    directive: AlexaDirective,
    context: ha.Context,
) -> AlexaResponse:
    """Process a set color temperature request."""
    entity = directive.entity
    kelvin = int(directive.payload["colorTemperatureInKelvin"])

    await hass.services.async_call(
        entity.domain,
        SERVICE_TURN_ON,
        {ATTR_ENTITY_ID: entity.entity_id, light.ATTR_KELVIN: kelvin},
        blocking=False,
        context=context,
    )

    return directive.response()


@HANDLERS.register(("Alexa.ColorTemperatureController", "DecreaseColorTemperature"))
async def async_api_decrease_color_temp(
    hass: ha.HomeAssistant,
    config: AbstractConfig,
    directive: AlexaDirective,
    context: ha.Context,
) -> AlexaResponse:
    """Process a decrease color temperature request."""
    entity = directive.entity
    current = int(entity.attributes[light.ATTR_COLOR_TEMP])
    max_mireds = int(entity.attributes[light.ATTR_MAX_MIREDS])

    value = min(max_mireds, current + 50)
    await hass.services.async_call(
        entity.domain,
        SERVICE_TURN_ON,
        {ATTR_ENTITY_ID: entity.entity_id, light.ATTR_COLOR_TEMP: value},
        blocking=False,
        context=context,
    )

    return directive.response()


@HANDLERS.register(("Alexa.ColorTemperatureController", "IncreaseColorTemperature"))
async def async_api_increase_color_temp(
    hass: ha.HomeAssistant,
    config: AbstractConfig,
    directive: AlexaDirective,
    context: ha.Context,
) -> AlexaResponse:
    """Process an increase color temperature request."""
    entity = directive.entity
    current = int(entity.attributes[light.ATTR_COLOR_TEMP])
    min_mireds = int(entity.attributes[light.ATTR_MIN_MIREDS])

    value = max(min_mireds, current - 50)
    await hass.services.async_call(
        entity.domain,
        SERVICE_TURN_ON,
        {ATTR_ENTITY_ID: entity.entity_id, light.ATTR_COLOR_TEMP: value},
        blocking=False,
        context=context,
    )

    return directive.response()


@HANDLERS.register(("Alexa.SceneController", "Activate"))
async def async_api_activate(
    hass: ha.HomeAssistant,
    config: AbstractConfig,
    directive: AlexaDirective,
    context: ha.Context,
) -> AlexaResponse:
    """Process an activate request."""
    entity = directive.entity
    domain = entity.domain

    service = SERVICE_TURN_ON
    if domain == button.DOMAIN:
        service = button.SERVICE_PRESS
    elif domain == input_button.DOMAIN:
        service = input_button.SERVICE_PRESS

    await hass.services.async_call(
        domain,
        service,
        {ATTR_ENTITY_ID: entity.entity_id},
        blocking=False,
        context=context,
    )

    payload: dict[str, Any] = {
        "cause": {"type": Cause.VOICE_INTERACTION},
        "timestamp": dt_util.utcnow().strftime(DATE_FORMAT),
    }

    return directive.response(
        name="ActivationStarted", namespace="Alexa.SceneController", payload=payload
    )


@HANDLERS.register(("Alexa.SceneController", "Deactivate"))
async def async_api_deactivate(
    hass: ha.HomeAssistant,
    config: AbstractConfig,
    directive: AlexaDirective,
    context: ha.Context,
) -> AlexaResponse:
    """Process a deactivate request."""
    entity = directive.entity
    domain = entity.domain

    await hass.services.async_call(
        domain,
        SERVICE_TURN_OFF,
        {ATTR_ENTITY_ID: entity.entity_id},
        blocking=False,
        context=context,
    )

    payload: dict[str, Any] = {
        "cause": {"type": Cause.VOICE_INTERACTION},
        "timestamp": dt_util.utcnow().strftime(DATE_FORMAT),
    }

    return directive.response(
        name="DeactivationStarted", namespace="Alexa.SceneController", payload=payload
    )


@HANDLERS.register(("Alexa.LockController", "Lock"))
async def async_api_lock(
    hass: ha.HomeAssistant,
    config: AbstractConfig,
    directive: AlexaDirective,
    context: ha.Context,
) -> AlexaResponse:
    """Process a lock request."""
    entity = directive.entity
    await hass.services.async_call(
        entity.domain,
        SERVICE_LOCK,
        {ATTR_ENTITY_ID: entity.entity_id},
        blocking=False,
        context=context,
    )

    response = directive.response()
    response.add_context_property(
        {"name": "lockState", "namespace": "Alexa.LockController", "value": "LOCKED"}
    )
    return response


@HANDLERS.register(("Alexa.LockController", "Unlock"))
async def async_api_unlock(
    hass: ha.HomeAssistant,
    config: AbstractConfig,
    directive: AlexaDirective,
    context: ha.Context,
) -> AlexaResponse:
    """Process an unlock request."""
    if config.locale not in {
        "ar-SA",
        "de-DE",
        "en-AU",
        "en-CA",
        "en-GB",
        "en-IN",
        "en-US",
        "es-ES",
        "es-MX",
        "es-US",
        "fr-CA",
        "fr-FR",
        "hi-IN",
        "it-IT",
        "ja-JP",
        "pt-BR",
    }:
        msg = (
            "The unlock directive is not supported for the following locales:"
            f" {config.locale}"
        )
        raise AlexaInvalidDirectiveError(msg)

    entity = directive.entity
    await hass.services.async_call(
        entity.domain,
        SERVICE_UNLOCK,
        {ATTR_ENTITY_ID: entity.entity_id},
        blocking=False,
        context=context,
    )

    response = directive.response()
    response.add_context_property(
        {"namespace": "Alexa.LockController", "name": "lockState", "value": "UNLOCKED"}
    )

    return response


@HANDLERS.register(("Alexa.Speaker", "SetVolume"))
async def async_api_set_volume(
    hass: ha.HomeAssistant,
    config: AbstractConfig,
    directive: AlexaDirective,
    context: ha.Context,
) -> AlexaResponse:
    """Process a set volume request."""
    volume = round(float(directive.payload["volume"] / 100), 2)
    entity = directive.entity

    data: dict[str, Any] = {
        ATTR_ENTITY_ID: entity.entity_id,
        media_player.const.ATTR_MEDIA_VOLUME_LEVEL: volume,
    }

    await hass.services.async_call(
        entity.domain, SERVICE_VOLUME_SET, data, blocking=False, context=context
    )

    return directive.response()


@HANDLERS.register(("Alexa.InputController", "SelectInput"))
async def async_api_select_input(
    hass: ha.HomeAssistant,
    config: AbstractConfig,
    directive: AlexaDirective,
    context: ha.Context,
) -> AlexaResponse:
    """Process a set input request."""
    media_input = directive.payload["input"]
    entity = directive.entity

    # Attempt to map the ALL UPPERCASE payload name to a source.
    # Strips trailing 1 to match single input devices.
    source_list = entity.attributes.get(media_player.const.ATTR_INPUT_SOURCE_LIST) or []
    for source in source_list:
        formatted_source = (
            source.lower().replace("-", "").replace("_", "").replace(" ", "")
        )
        media_input = media_input.lower().replace(" ", "")
        if (
            formatted_source in Inputs.VALID_SOURCE_NAME_MAP
            and formatted_source == media_input
        ) or (
            media_input.endswith("1") and formatted_source == media_input.rstrip("1")
        ):
            media_input = source
            break
    else:
        msg = (
            f"failed to map input {media_input} to a media source on {entity.entity_id}"
        )
        raise AlexaInvalidValueError(msg)

    data: dict[str, Any] = {
        ATTR_ENTITY_ID: entity.entity_id,
        media_player.const.ATTR_INPUT_SOURCE: media_input,
    }

    await hass.services.async_call(
        entity.domain,
        media_player.SERVICE_SELECT_SOURCE,
        data,
        blocking=False,
        context=context,
    )

    return directive.response()


@HANDLERS.register(("Alexa.Speaker", "AdjustVolume"))
async def async_api_adjust_volume(
    hass: ha.HomeAssistant,
    config: AbstractConfig,
    directive: AlexaDirective,
    context: ha.Context,
) -> AlexaResponse:
    """Process an adjust volume request."""
    volume_delta = int(directive.payload["volume"])

    entity = directive.entity
    current_level = entity.attributes[media_player.const.ATTR_MEDIA_VOLUME_LEVEL]

    # read current state
    try:
        current = math.floor(int(current_level * 100))
    except ZeroDivisionError:
        current = 0

    volume = float(max(0, volume_delta + current) / 100)

    data: dict[str, Any] = {
        ATTR_ENTITY_ID: entity.entity_id,
        media_player.const.ATTR_MEDIA_VOLUME_LEVEL: volume,
    }

    await hass.services.async_call(
        entity.domain, SERVICE_VOLUME_SET, data, blocking=False, context=context
    )

    return directive.response()


@HANDLERS.register(("Alexa.StepSpeaker", "AdjustVolume"))
async def async_api_adjust_volume_step(
    hass: ha.HomeAssistant,
    config: AbstractConfig,
    directive: AlexaDirective,
    context: ha.Context,
) -> AlexaResponse:
    """Process an adjust volume step request."""
    # media_player volume up/down service does not support specifying steps
    # each component handles it differently e.g. via config.
    # This workaround will simply call the volume up/Volume down the amount of
    # steps asked for. When no steps are called in the request, Alexa sends
    # a default of 10 steps which for most purposes is too high. The default
    # is set 1 in this case.
    entity = directive.entity
    volume_int = int(directive.payload["volumeSteps"])
    is_default = bool(directive.payload["volumeStepsDefault"])
    default_steps = 1

    if volume_int < 0:
        service_volume = SERVICE_VOLUME_DOWN
        if is_default:
            volume_int = -default_steps
    else:
        service_volume = SERVICE_VOLUME_UP
        if is_default:
            volume_int = default_steps

    data: dict[str, Any] = {ATTR_ENTITY_ID: entity.entity_id}

    for _ in range(abs(volume_int)):
        await hass.services.async_call(
            entity.domain, service_volume, data, blocking=False, context=context
        )

    return directive.response()


@HANDLERS.register(("Alexa.StepSpeaker", "SetMute"))
@HANDLERS.register(("Alexa.Speaker", "SetMute"))
async def async_api_set_mute(
    hass: ha.HomeAssistant,
    config: AbstractConfig,
    directive: AlexaDirective,
    context: ha.Context,
) -> AlexaResponse:
    """Process a set mute request."""
    mute = bool(directive.payload["mute"])
    entity = directive.entity
    data: dict[str, Any] = {
        ATTR_ENTITY_ID: entity.entity_id,
        media_player.const.ATTR_MEDIA_VOLUME_MUTED: mute,
    }

    await hass.services.async_call(
        entity.domain, SERVICE_VOLUME_MUTE, data, blocking=False, context=context
    )

    return directive.response()


@HANDLERS.register(("Alexa.PlaybackController", "Play"))
async def async_api_play(
    hass: ha.HomeAssistant,
    config: AbstractConfig,
    directive: AlexaDirective,
    context: ha.Context,
) -> AlexaResponse:
    """Process a play request."""
    entity = directive.entity
    data: dict[str, Any] = {ATTR_ENTITY_ID: entity.entity_id}

    await hass.services.async_call(
        entity.domain, SERVICE_MEDIA_PLAY, data, blocking=False, context=context
    )

    return directive.response()


@HANDLERS.register(("Alexa.PlaybackController", "Pause"))
async def async_api_pause(
    hass: ha.HomeAssistant,
    config: AbstractConfig,
    directive: AlexaDirective,
    context: ha.Context,
) -> AlexaResponse:
    """Process a pause request."""
    entity = directive.entity
    data: dict[str, Any] = {ATTR_ENTITY_ID: entity.entity_id}

    await hass.services.async_call(
        entity.domain, SERVICE_MEDIA_PAUSE, data, blocking=False, context=context
    )

    return directive.response()


@HANDLERS.register(("Alexa.PlaybackController", "Stop"))
async def async_api_stop(
    hass: ha.HomeAssistant,
    config: AbstractConfig,
    directive: AlexaDirective,
    context: ha.Context,
) -> AlexaResponse:
    """Process a stop request."""
    entity = directive.entity
    data: dict[str, Any] = {ATTR_ENTITY_ID: entity.entity_id}

    await hass.services.async_call(
        entity.domain, SERVICE_MEDIA_STOP, data, blocking=False, context=context
    )

    return directive.response()


@HANDLERS.register(("Alexa.PlaybackController", "Next"))
async def async_api_next(
    hass: ha.HomeAssistant,
    config: AbstractConfig,
    directive: AlexaDirective,
    context: ha.Context,
) -> AlexaResponse:
    """Process a next request."""
    entity = directive.entity
    data: dict[str, Any] = {ATTR_ENTITY_ID: entity.entity_id}

    await hass.services.async_call(
        entity.domain, SERVICE_MEDIA_NEXT_TRACK, data, blocking=False, context=context
    )

    return directive.response()


@HANDLERS.register(("Alexa.PlaybackController", "Previous"))
async def async_api_previous(
    hass: ha.HomeAssistant,
    config: AbstractConfig,
    directive: AlexaDirective,
    context: ha.Context,
) -> AlexaResponse:
    """Process a previous request."""
    entity = directive.entity
    data: dict[str, Any] = {ATTR_ENTITY_ID: entity.entity_id}

    await hass.services.async_call(
        entity.domain,
        SERVICE_MEDIA_PREVIOUS_TRACK,
        data,
        blocking=False,
        context=context,
    )

    return directive.response()


def temperature_from_object(
    hass: ha.HomeAssistant, temp_obj: dict[str, Any], interval: bool = False
) -> float:
    """Get temperature from Temperature object in requested unit."""
    to_unit = hass.config.units.temperature_unit
    from_unit = UnitOfTemperature.CELSIUS
    temp = float(temp_obj["value"])

    if temp_obj["scale"] == "FAHRENHEIT":
        from_unit = UnitOfTemperature.FAHRENHEIT
    elif temp_obj["scale"] == "KELVIN" and not interval:
        # convert to Celsius if absolute temperature
        temp -= 273.15

    if interval:
        return TemperatureConverter.convert_interval(temp, from_unit, to_unit)
    return TemperatureConverter.convert(temp, from_unit, to_unit)


@HANDLERS.register(("Alexa.ThermostatController", "SetTargetTemperature"))
async def async_api_set_target_temp(
    hass: ha.HomeAssistant,
    config: AbstractConfig,
    directive: AlexaDirective,
    context: ha.Context,
) -> AlexaResponse:
    """Process a set target temperature request."""
    entity = directive.entity
    domain = entity.domain

    min_temp = entity.attributes[MIN_MAX_TEMP[domain]["min_temp"]]
    max_temp = entity.attributes["max_temp"]
    unit = hass.config.units.temperature_unit

    data: dict[str, Any] = {ATTR_ENTITY_ID: entity.entity_id}

    payload = directive.payload
    response = directive.response()
    if "targetSetpoint" in payload:
        temp = temperature_from_object(hass, payload["targetSetpoint"])
        if temp < min_temp or temp > max_temp:
            raise AlexaTempRangeError(hass, temp, min_temp, max_temp)
        data[ATTR_TEMPERATURE] = temp
        response.add_context_property(
            {
                "name": "targetSetpoint",
                "namespace": ALEXA_THERMOSTAT_CONTROLLER,
                "value": {"value": temp, "scale": API_TEMP_UNITS[unit]},
            }
        )
    if "lowerSetpoint" in payload:
        temp_low = temperature_from_object(hass, payload["lowerSetpoint"])
        if temp_low < min_temp or temp_low > max_temp:
            raise AlexaTempRangeError(hass, temp_low, min_temp, max_temp)
        data[climate.ATTR_TARGET_TEMP_LOW] = temp_low
        response.add_context_property(
            {
                "name": "lowerSetpoint",
                "namespace": ALEXA_THERMOSTAT_CONTROLLER,
                "value": {"value": temp_low, "scale": API_TEMP_UNITS[unit]},
            }
        )
    if "upperSetpoint" in payload:
        temp_high = temperature_from_object(hass, payload["upperSetpoint"])
        if temp_high < min_temp or temp_high > max_temp:
            raise AlexaTempRangeError(hass, temp_high, min_temp, max_temp)
        data[climate.ATTR_TARGET_TEMP_HIGH] = temp_high
        response.add_context_property(
            {
                "name": "upperSetpoint",
                "namespace": ALEXA_THERMOSTAT_CONTROLLER,
                "value": {"value": temp_high, "scale": API_TEMP_UNITS[unit]},
            }
        )

    service = SERVICE_SET_TEMPERATURE[domain]

    await hass.services.async_call(
        entity.domain,
        service,
        data,
        blocking=False,
        context=context,
    )

    return response


@HANDLERS.register(("Alexa.ThermostatController", "AdjustTargetTemperature"))
async def async_api_adjust_target_temp(
    hass: ha.HomeAssistant,
    config: AbstractConfig,
    directive: AlexaDirective,
    context: ha.Context,
) -> AlexaResponse:
    """Process an adjust target temperature request for climates and water heaters."""
    data: dict[str, Any]
    entity = directive.entity
    domain = entity.domain
    min_temp = entity.attributes[MIN_MAX_TEMP[domain]["min_temp"]]
    max_temp = entity.attributes[MIN_MAX_TEMP[domain]["max_temp"]]
    unit = hass.config.units.temperature_unit

    temp_delta = temperature_from_object(
        hass, directive.payload["targetSetpointDelta"], interval=True
    )

    response = directive.response()

    current_target_temp_high = entity.attributes.get(climate.ATTR_TARGET_TEMP_HIGH)
    current_target_temp_low = entity.attributes.get(climate.ATTR_TARGET_TEMP_LOW)
    if current_target_temp_high is not None and current_target_temp_low is not None:
        target_temp_high = float(current_target_temp_high) + temp_delta
        if target_temp_high < min_temp or target_temp_high > max_temp:
            raise AlexaTempRangeError(hass, target_temp_high, min_temp, max_temp)

        target_temp_low = float(current_target_temp_low) + temp_delta
        if target_temp_low < min_temp or target_temp_low > max_temp:
            raise AlexaTempRangeError(hass, target_temp_low, min_temp, max_temp)

        data = {
            ATTR_ENTITY_ID: entity.entity_id,
            climate.ATTR_TARGET_TEMP_HIGH: target_temp_high,
            climate.ATTR_TARGET_TEMP_LOW: target_temp_low,
        }

        response.add_context_property(
            {
                "name": "upperSetpoint",
                "namespace": ALEXA_THERMOSTAT_CONTROLLER,
                "value": {"value": target_temp_high, "scale": API_TEMP_UNITS[unit]},
            }
        )
        response.add_context_property(
            {
                "name": "lowerSetpoint",
                "namespace": ALEXA_THERMOSTAT_CONTROLLER,
                "value": {"value": target_temp_low, "scale": API_TEMP_UNITS[unit]},
            }
        )
    else:
        current_target_temp: str | None = entity.attributes.get(ATTR_TEMPERATURE)
        if current_target_temp is None:
            raise AlexaUnsupportedThermostatTargetStateError(
                "The current target temperature is not set, "
                "cannot adjust target temperature"
            )
        target_temp = float(current_target_temp) + temp_delta

        if target_temp < min_temp or target_temp > max_temp:
            raise AlexaTempRangeError(hass, target_temp, min_temp, max_temp)

        data = {ATTR_ENTITY_ID: entity.entity_id, ATTR_TEMPERATURE: target_temp}
        response.add_context_property(
            {
                "name": "targetSetpoint",
                "namespace": ALEXA_THERMOSTAT_CONTROLLER,
                "value": {"value": target_temp, "scale": API_TEMP_UNITS[unit]},
            }
        )

    service = SERVICE_SET_TEMPERATURE[domain]

    await hass.services.async_call(
        entity.domain,
        service,
        data,
        blocking=False,
        context=context,
    )

    return response


@HANDLERS.register(("Alexa.ThermostatController", "SetThermostatMode"))
async def async_api_set_thermostat_mode(
    hass: ha.HomeAssistant,
    config: AbstractConfig,
    directive: AlexaDirective,
    context: ha.Context,
) -> AlexaResponse:
    """Process a set thermostat mode request."""
    operation_list: list[str]

    entity = directive.entity
    mode = directive.payload["thermostatMode"]
    mode = mode if isinstance(mode, str) else mode["value"]

    data: dict[str, Any] = {ATTR_ENTITY_ID: entity.entity_id}

    ha_preset = next((k for k, v in API_THERMOSTAT_PRESETS.items() if v == mode), None)

    if ha_preset:
        presets = entity.attributes.get(climate.ATTR_PRESET_MODES) or []

        if ha_preset not in presets:
            msg = f"The requested thermostat mode {ha_preset} is not supported"
            raise AlexaUnsupportedThermostatModeError(msg)

        service = climate.SERVICE_SET_PRESET_MODE
        data[climate.ATTR_PRESET_MODE] = ha_preset

    elif mode == "CUSTOM":
        operation_list = entity.attributes.get(climate.ATTR_HVAC_MODES) or []
        custom_mode = directive.payload["thermostatMode"]["customName"]
        custom_mode = next(
            (k for k, v in API_THERMOSTAT_MODES_CUSTOM.items() if v == custom_mode),
            None,
        )
        if custom_mode not in operation_list:
            msg = (
                f"The requested thermostat mode {mode}: {custom_mode} is not supported"
            )
            raise AlexaUnsupportedThermostatModeError(msg)

        service = climate.SERVICE_SET_HVAC_MODE
        data[climate.ATTR_HVAC_MODE] = custom_mode

    else:
        operation_list = entity.attributes.get(climate.ATTR_HVAC_MODES) or []
        ha_modes: dict[str, str] = {
            k: v for k, v in API_THERMOSTAT_MODES.items() if v == mode
        }
        ha_mode: str | None = next(
            iter(set(ha_modes).intersection(operation_list)), None
        )
        if ha_mode not in operation_list:
            msg = f"The requested thermostat mode {mode} is not supported"
            raise AlexaUnsupportedThermostatModeError(msg)

        service = climate.SERVICE_SET_HVAC_MODE
        data[climate.ATTR_HVAC_MODE] = ha_mode

    response = directive.response()
    await hass.services.async_call(
        climate.DOMAIN, service, data, blocking=False, context=context
    )
    response.add_context_property(
        {
            "name": "thermostatMode",
            "namespace": ALEXA_THERMOSTAT_CONTROLLER,
            "value": mode,
        }
    )

    return response


@HANDLERS.register(("Alexa", "ReportState"))
async def async_api_reportstate(
    hass: ha.HomeAssistant,
    config: AbstractConfig,
    directive: AlexaDirective,
    context: ha.Context,
) -> AlexaResponse:
    """Process a ReportState request."""
    return directive.response(name="StateReport")


@HANDLERS.register(("Alexa.SecurityPanelController", "Arm"))
async def async_api_arm(
    hass: ha.HomeAssistant,
    config: AbstractConfig,
    directive: AlexaDirective,
    context: ha.Context,
) -> AlexaResponse:
    """Process a Security Panel Arm request."""
    entity = directive.entity
    service = None
    arm_state = directive.payload["armState"]
    data: dict[str, Any] = {ATTR_ENTITY_ID: entity.entity_id}

    if entity.state != STATE_ALARM_DISARMED:
        msg = "You must disarm the system before you can set the requested arm state."
        raise AlexaSecurityPanelAuthorizationRequired(msg)

    if arm_state == "ARMED_AWAY":
        service = SERVICE_ALARM_ARM_AWAY
    elif arm_state == "ARMED_NIGHT":
        service = SERVICE_ALARM_ARM_NIGHT
    elif arm_state == "ARMED_STAY":
        service = SERVICE_ALARM_ARM_HOME
    else:
        raise AlexaInvalidDirectiveError(DIRECTIVE_NOT_SUPPORTED)

    await hass.services.async_call(
        entity.domain, service, data, blocking=False, context=context
    )

    # return 0 until alarm integration supports an exit delay
    payload: dict[str, Any] = {"exitDelayInSeconds": 0}

    response = directive.response(
        name="Arm.Response", namespace=ALEXA_SECURITY_PANEL_CONTROLLER, payload=payload
    )

    response.add_context_property(
        {
            "name": "armState",
            "namespace": ALEXA_SECURITY_PANEL_CONTROLLER,
            "value": arm_state,
        }
    )

    return response


@HANDLERS.register(("Alexa.SecurityPanelController", "Disarm"))
async def async_api_disarm(
    hass: ha.HomeAssistant,
    config: AbstractConfig,
    directive: AlexaDirective,
    context: ha.Context,
) -> AlexaResponse:
    """Process a Security Panel Disarm request."""
    entity = directive.entity
    data: dict[str, Any] = {ATTR_ENTITY_ID: entity.entity_id}
    response = directive.response()

    # Per Alexa Documentation: If you receive a Disarm directive, and the
    # system is already disarmed, respond with a success response,
    # not an error response.
    if entity.state == STATE_ALARM_DISARMED:
        return response

    payload = directive.payload
    if "authorization" in payload:
        value = payload["authorization"]["value"]
        if payload["authorization"]["type"] == "FOUR_DIGIT_PIN":
            data["code"] = value

    await hass.services.async_call(
        entity.domain, SERVICE_ALARM_DISARM, data, blocking=True, context=context
    )

    response.add_context_property(
        {
            "name": "armState",
            "namespace": ALEXA_SECURITY_PANEL_CONTROLLER,
            "value": "DISARMED",
        }
    )

    return response


@HANDLERS.register(("Alexa.ModeController", "SetMode"))
async def async_api_set_mode(
    hass: ha.HomeAssistant,
    config: AbstractConfig,
    directive: AlexaDirective,
    context: ha.Context,
) -> AlexaResponse:
    """Process a SetMode directive."""
    entity = directive.entity
    instance = directive.instance
    domain = entity.domain
    service = None
    data: dict[str, Any] = {ATTR_ENTITY_ID: entity.entity_id}
    mode = directive.payload["mode"]

    # Fan Direction
    if instance == f"{fan.DOMAIN}.{fan.ATTR_DIRECTION}":
        direction = mode.split(".")[1]
        if direction in (fan.DIRECTION_REVERSE, fan.DIRECTION_FORWARD):
            service = fan.SERVICE_SET_DIRECTION
            data[fan.ATTR_DIRECTION] = direction

    # Fan preset_mode
    elif instance == f"{fan.DOMAIN}.{fan.ATTR_PRESET_MODE}":
        service, data = set_mode_fan_preset_mode(mode, entity)

    # Humidifier mode
    elif instance == f"{humidifier.DOMAIN}.{humidifier.ATTR_MODE}":
        service, data = set_mode_humidifier_mode(mode, entity)

    # Remote Activity
    elif instance == f"{remote.DOMAIN}.{remote.ATTR_ACTIVITY}":
        service, data = set_mode_remote_activity(mode, entity)

    # Water heater operation mode
    elif instance == f"{water_heater.DOMAIN}.{water_heater.ATTR_OPERATION_MODE}":
        service, data = set_mode_water_heater_operation_mode(mode, entity)
    
    # Handle Cover Position
    elif instance == f"{cover.DOMAIN}.{cover.ATTR_POSITION}":
        service, data = set_mode_cover_position(mode, entity)

    # Handle Valve Position
    elif instance == f"{valve.DOMAIN}.state":
        service, data = set_mode_valve_position(mode, entity)

    if not service:
        raise AlexaInvalidDirectiveError(DIRECTIVE_NOT_SUPPORTED)

    await hass.services.async_call(
        domain, service, data, blocking=False, context=context
    )

    response = directive.response()
    response.add_context_property(
        {
            "namespace": "Alexa.ModeController",
            "instance": instance,
            "name": "mode",
            "value": mode,
        }
    )

    return response


#Helper functiton
def set_mode_fan_preset_mode(mode: str, entity: ha.Entity) -> tuple[str, dict[str, Any]]:
    """Handle the fan preset mode."""
    preset_mode = mode.split(".")[1]
    data: dict[str, Any] = {ATTR_ENTITY_ID: entity.entity_id}

    preset_modes: list[str] | None = entity.attributes.get(fan.ATTR_PRESET_MODES)
    if preset_mode != PRESET_MODE_NA and preset_modes and preset_mode in preset_modes:
        service = fan.SERVICE_SET_PRESET_MODE
        data[fan.ATTR_PRESET_MODE] = preset_mode
    else:
        msg = f"Entity '{entity.entity_id}' does not support Preset '{preset_mode}'"
        raise AlexaInvalidValueError(msg)
    
    return service, data


#Helper functiton
def set_mode_humidifier_mode(mode: str, entity: ha.Entity) -> tuple[str, dict[str, Any]]:
    """Handle the humidifier mode."""
    mode = mode.split(".")[1]
    data: dict[str, Any] = {ATTR_ENTITY_ID: entity.entity_id}
    
    modes: list[str] | None = entity.attributes.get(humidifier.ATTR_AVAILABLE_MODES)
    if mode != PRESET_MODE_NA and modes and mode in modes:
        service = humidifier.SERVICE_SET_MODE
        data[humidifier.ATTR_MODE] = mode
    else:
        msg = f"Entity '{entity.entity_id}' does not support Mode '{mode}'"
        raise AlexaInvalidValueError(msg)
    
    return service, data


#Helper functiton
def set_mode_remote_activity(mode: str, entity: ha.Entity) -> tuple[str, dict[str, Any]]:
    """Handle the remote activity mode."""
    activity = mode.split(".")[1]
    data: dict[str, Any] = {ATTR_ENTITY_ID: entity.entity_id}
    
    activities: list[str] | None = entity.attributes.get(remote.ATTR_ACTIVITY_LIST)
    if activity != PRESET_MODE_NA and activities and activity in activities:
        service = remote.SERVICE_TURN_ON
        data[remote.ATTR_ACTIVITY] = activity
    else:
        msg = f"Entity '{entity.entity_id}' does not support Mode '{activity}'"
        raise AlexaInvalidValueError(msg)
    
    return service, data


#Helper functiton
def set_mode_water_heater_operation_mode(mode: str, entity: ha.Entity) -> tuple[str, dict[str, Any]]:
    """Handle the water heater operation mode."""
    operation_mode = mode.split(".")[1]
    data: dict[str, Any] = {ATTR_ENTITY_ID: entity.entity_id}
    
    operation_modes: list[str] | None = entity.attributes.get(water_heater.ATTR_OPERATION_LIST)
    if operation_mode != PRESET_MODE_NA and operation_modes and operation_mode in operation_modes:
        service = water_heater.SERVICE_SET_OPERATION_MODE
        data[water_heater.ATTR_OPERATION_MODE] = operation_mode
    else:
        msg = f"Entity '{entity.entity_id}' does not support Operation mode '{operation_mode}'"
        raise AlexaInvalidValueError(msg)
    
    return service, data


#Helper functiton
def set_mode_cover_position(mode: str, entity: ha.Entity) -> tuple[str, dict[str, Any]]:
    """Handle the cover position mode."""
    position = mode.split(".")[1]
    data: dict[str, Any] = {ATTR_ENTITY_ID: entity.entity_id}

    if position == cover.STATE_CLOSED:
        service = cover.SERVICE_CLOSE_COVER
    elif position == cover.STATE_OPEN:
        service = cover.SERVICE_OPEN_COVER
    elif position == "custom":
        service = cover.SERVICE_STOP_COVER
    else:
        service = None

    return service, data


#Helper functiton
def set_mode_valve_position(mode: str, entity: ha.Entity) -> tuple[str, dict[str, Any]]:
    """Handle the valve position mode."""
    position = mode.split(".")[1]
    data: dict[str, Any] = {ATTR_ENTITY_ID: entity.entity_id}

    if position == valve.STATE_CLOSED:
        service = valve.SERVICE_CLOSE_VALVE
    elif position == valve.STATE_OPEN:
        service = valve.SERVICE_OPEN_VALVE
    else:
        service = None

    return service, data


@HANDLERS.register(("Alexa.ModeController", "AdjustMode"))
async def async_api_adjust_mode(
    hass: ha.HomeAssistant,
    config: AbstractConfig,
    directive: AlexaDirective,
    context: ha.Context,
) -> AlexaResponse:
    """Process a AdjustMode request.

    Requires capabilityResources supportedModes to be ordered.
    Only supportedModes with ordered=True support the adjustMode directive.
    """

    # Currently no supportedModes are configured with ordered=True
    # to support this request.
    raise AlexaInvalidDirectiveError(DIRECTIVE_NOT_SUPPORTED)


@HANDLERS.register(("Alexa.ToggleController", "TurnOn"))
async def async_api_toggle_on(
    hass: ha.HomeAssistant,
    config: AbstractConfig,
    directive: AlexaDirective,
    context: ha.Context,
) -> AlexaResponse:
    """Process a toggle on request."""
    entity = directive.entity
    instance = directive.instance
    domain = entity.domain

    data: dict[str, Any]

    # Fan Oscillating
    if instance == f"{fan.DOMAIN}.{fan.ATTR_OSCILLATING}":
        service = fan.SERVICE_OSCILLATE
        data = {
            ATTR_ENTITY_ID: entity.entity_id,
            fan.ATTR_OSCILLATING: True,
        }
    elif instance == f"{valve.DOMAIN}.stop":
        service = valve.SERVICE_STOP_VALVE
        data = {
            ATTR_ENTITY_ID: entity.entity_id,
        }
    else:
        raise AlexaInvalidDirectiveError(DIRECTIVE_NOT_SUPPORTED)

    await hass.services.async_call(
        domain, service, data, blocking=False, context=context
    )

    response = directive.response()
    response.add_context_property(
        {
            "namespace": "Alexa.ToggleController",
            "instance": instance,
            "name": "toggleState",
            "value": "ON",
        }
    )

    return response


@HANDLERS.register(("Alexa.ToggleController", "TurnOff"))
async def async_api_toggle_off(
    hass: ha.HomeAssistant,
    config: AbstractConfig,
    directive: AlexaDirective,
    context: ha.Context,
) -> AlexaResponse:
    """Process a toggle off request."""
    entity = directive.entity
    instance = directive.instance
    domain = entity.domain

    # Fan Oscillating
    if instance != f"{fan.DOMAIN}.{fan.ATTR_OSCILLATING}":
        raise AlexaInvalidDirectiveError(DIRECTIVE_NOT_SUPPORTED)

    service = fan.SERVICE_OSCILLATE
    data: dict[str, Any] = {
        ATTR_ENTITY_ID: entity.entity_id,
        fan.ATTR_OSCILLATING: False,
    }

    await hass.services.async_call(
        domain, service, data, blocking=False, context=context
    )

    response = directive.response()
    response.add_context_property(
        {
            "namespace": "Alexa.ToggleController",
            "instance": instance,
            "name": "toggleState",
            "value": "OFF",
        }
    )

    return response


@HANDLERS.register(("Alexa.RangeController", "SetRangeValue"))
async def async_api_set_range(
    hass: ha.HomeAssistant,
    config: AbstractConfig,
    directive: AlexaDirective,
    context: ha.Context,
) -> AlexaResponse:
    """Process a SetRangeValue request."""
    entity = directive.entity
    instance = directive.instance
    domain = entity.domain
    supported = entity.attributes.get(ATTR_SUPPORTED_FEATURES, 0)
    range_value = directive.payload["rangeValue"]

    # Map instance strings to their helper functions
    instance_handlers = {
        f"{cover.DOMAIN}.{cover.ATTR_POSITION}": set_range_cover_position,
        f"{cover.DOMAIN}.tilt": set_range_cover_tilt,
        f"{fan.DOMAIN}.{fan.ATTR_PERCENTAGE}": set_range_fan_percentage,
        f"{humidifier.DOMAIN}.{humidifier.ATTR_HUMIDITY}": set_range_humidifier_humidity,
        f"{input_number.DOMAIN}.{input_number.ATTR_VALUE}": set_range_input_number_value,
        f"{number.DOMAIN}.{number.ATTR_VALUE}": set_range_number_value,
        f"{vacuum.DOMAIN}.{vacuum.ATTR_FAN_SPEED}": set_range_vacuum_fan_speed,
        f"{valve.DOMAIN}.{valve.ATTR_POSITION}": set_range_valve_position,
    }

    if instance not in instance_handlers:
        raise AlexaInvalidDirectiveError(DIRECTIVE_NOT_SUPPORTED)

    # Call the appropriate helper method
    service, data = instance_handlers[instance](entity, range_value, supported)

    # Make the service call
    await hass.services.async_call(
        domain, service, data, blocking=False, context=context
    )

    # Build the response
    response = directive.response()
    response.add_context_property(
        {
            "namespace": "Alexa.RangeController",
            "instance": instance,
            "name": "rangeValue",
            "value": range_value,
        }
    )

    return response


#Helper functiton
def set_range_cover_position(entity, range_value, supported):
    """Handle cover position logic."""
    range_value = int(range_value)
    if supported & cover.CoverEntityFeature.CLOSE and range_value == 0:
        service = cover.SERVICE_CLOSE_COVER
    elif supported & cover.CoverEntityFeature.OPEN and range_value == 100:
        service = cover.SERVICE_OPEN_COVER
    else:
        service = cover.SERVICE_SET_COVER_POSITION
    return service, {ATTR_ENTITY_ID: entity.entity_id, cover.ATTR_POSITION: range_value}


#Helper functiton
def set_range_cover_tilt(entity, range_value, supported):
    """Handle cover tilt logic."""
    range_value = int(range_value)
    if supported & cover.CoverEntityFeature.CLOSE_TILT and range_value == 0:
        service = cover.SERVICE_CLOSE_COVER_TILT
    elif supported & cover.CoverEntityFeature.OPEN_TILT and range_value == 100:
        service = cover.SERVICE_OPEN_COVER_TILT
    else:
        service = cover.SERVICE_SET_COVER_TILT_POSITION
    return service, {
        ATTR_ENTITY_ID: entity.entity_id,
        cover.ATTR_TILT_POSITION: range_value,
    }


#Helper functiton
def set_range_fan_percentage(entity, range_value, supported):
    """Handle fan speed logic."""
    range_value = int(range_value)
    if range_value == 0:
        service = fan.SERVICE_TURN_OFF
    elif supported & fan.FanEntityFeature.SET_SPEED:
        service = fan.SERVICE_SET_PERCENTAGE
    else:
        service = fan.SERVICE_TURN_ON
    return service, {ATTR_ENTITY_ID: entity.entity_id, fan.ATTR_PERCENTAGE: range_value}


#Helper functiton
def set_range_humidifier_humidity(entity, range_value, supported):
    """Handle humidifier target humidity logic."""
    range_value = int(range_value)
    service = humidifier.SERVICE_SET_HUMIDITY
    return service, {
        ATTR_ENTITY_ID: entity.entity_id,
        humidifier.ATTR_HUMIDITY: range_value,
    }


#Helper functiton
def set_range_input_number_value(entity, range_value, supported):
    """Handle input number value logic."""
    range_value = float(range_value)
    min_value = float(entity.attributes[input_number.ATTR_MIN])
    max_value = float(entity.attributes[input_number.ATTR_MAX])
    service = input_number.SERVICE_SET_VALUE
    return service, {
        ATTR_ENTITY_ID: entity.entity_id,
        input_number.ATTR_VALUE: min(max_value, max(min_value, range_value)),
    }


#Helper functiton
def set_range_number_value(entity, range_value, supported):
    """Handle number value logic."""
    range_value = float(range_value)
    min_value = float(entity.attributes[number.ATTR_MIN])
    max_value = float(entity.attributes[number.ATTR_MAX])
    service = number.SERVICE_SET_VALUE
    return service, {
        ATTR_ENTITY_ID: entity.entity_id,
        number.ATTR_VALUE: min(max_value, max(min_value, range_value)),
    }


#Helper functiton
def set_range_vacuum_fan_speed(entity, range_value, supported):
    """Handle vacuum fan speed logic."""
    speed_list = entity.attributes[vacuum.ATTR_FAN_SPEED_LIST]
    speed = next((v for i, v in enumerate(speed_list) if i == int(range_value)), None)
    if not speed:
        raise AlexaInvalidValueError("Entity does not support value")
    service = vacuum.SERVICE_SET_FAN_SPEED
    return service, {ATTR_ENTITY_ID: entity.entity_id, vacuum.ATTR_FAN_SPEED: speed}


#Helper functiton
def set_range_valve_position(entity, range_value, supported):
    """Handle valve position logic."""
    range_value = int(range_value)
    if supported & valve.ValveEntityFeature.CLOSE and range_value == 0:
        service = valve.SERVICE_CLOSE_VALVE
    elif supported & valve.ValveEntityFeature.OPEN and range_value == 100:
        service = valve.SERVICE_OPEN_VALVE
    else:
        service = valve.SERVICE_SET_VALVE_POSITION
    return service, {ATTR_ENTITY_ID: entity.entity_id, valve.ATTR_POSITION: range_value}


@HANDLERS.register(("Alexa.RangeController", "AdjustRangeValue"))
async def async_api_adjust_range(
    hass: ha.HomeAssistant,
    config: AbstractConfig,
    directive: AlexaDirective,
    context: ha.Context,
) -> AlexaResponse:
    """Process a next request."""
    entity = directive.entity
    instance = directive.instance
    domain = entity.domain
    service = None
    data: dict[str, Any] = {ATTR_ENTITY_ID: entity.entity_id}
    range_delta = directive.payload["rangeValueDelta"]
    range_delta_default = bool(directive.payload["rangeValueDeltaDefault"])
    response_value: int | None = 0

    # Cover position
    if instance == f"{cover.DOMAIN}.{cover.ATTR_POSITION}":
        service, data, response_value = adjust_range_cover_position(
            entity, range_delta, range_delta_default
        )

    # Fan speed percentage
    elif instance == f"{fan.DOMAIN}.{fan.ATTR_PERCENTAGE}":
        service, data, response_value = adjust_range_fan_speed_percentage(
            entity, range_delta, range_delta_default
        )

    # Cover tilt
    elif instance == f"{cover.DOMAIN}.tilt":
        service, data, response_value = adjust_range_cover_tilt_position(
            entity, range_delta, range_delta_default
        )

    # Humidifier target humidity
    elif instance == f"{humidifier.DOMAIN}.{humidifier.ATTR_HUMIDITY}":
        service, data, response_value = adjust_range_humidifier_target_humidity(
            entity, range_delta, range_delta_default
        )

    # Input Number Value
    elif instance == f"{input_number.DOMAIN}.{input_number.ATTR_VALUE}":
        range_delta = float(range_delta)
        service = input_number.SERVICE_SET_VALUE
        min_value = float(entity.attributes[input_number.ATTR_MIN])
        max_value = float(entity.attributes[input_number.ATTR_MAX])
        current = float(entity.state)
        data[input_number.ATTR_VALUE] = response_value = min(
            max_value, max(min_value, range_delta + current)
        )

    # Number Value
    elif instance == f"{number.DOMAIN}.{number.ATTR_VALUE}":
        range_delta = float(range_delta)
        service = number.SERVICE_SET_VALUE
        min_value = float(entity.attributes[number.ATTR_MIN])
        max_value = float(entity.attributes[number.ATTR_MAX])
        current = float(entity.state)
        data[number.ATTR_VALUE] = response_value = min(
            max_value, max(min_value, range_delta + current)
        )

    # Vacuum fan speed
    elif instance == f"{vacuum.DOMAIN}.{vacuum.ATTR_FAN_SPEED}":
        service, data, response_value = adjust_range_vacuum_fan_speed(
            entity, range_delta
        )

    # Valve position
    elif instance == f"{valve.DOMAIN}.{valve.ATTR_POSITION}":
        service, data, response_value = adjust_range_valve_position(
            entity, range_delta, range_delta_default
        )

    await hass.services.async_call(
        domain, service, data, blocking=False, context=context
    )

    response = directive.response()
    response.add_context_property(
        {
            "namespace": "Alexa.RangeController",
            "instance": instance,
            "name": "rangeValue",
            "value": response_value,
        }
    )

    return response


<<<<<<< HEAD
#Helper functiton
=======
>>>>>>> 848fc1cf
def adjust_range_cover_position(
    entity, range_delta: int, range_delta_default: bool
) -> tuple[str, dict, int]:
    """Handle the cover position logic and return the service, data, and position."""
    range_delta_updated = (
        int(range_delta * 20) if range_delta_default else int(range_delta)
    )
    current_position = entity.attributes.get(cover.ATTR_CURRENT_POSITION)
    service = SERVICE_SET_COVER_POSITION

    if current_position is None:
        msg = f"Unable to determine {entity.entity_id} current position"
        raise AlexaInvalidValueError(msg)

    # Calculate the new position value
    position = min(100, max(0, range_delta_updated + current_position))
    data = {ATTR_ENTITY_ID: entity.entity_id}

    # Determine the service
    if position == 100:
        service = cover.SERVICE_OPEN_COVER
    elif position == 0:
        service = cover.SERVICE_CLOSE_COVER
    else:
        data[cover.ATTR_POSITION] = position

    return service, data, position


#Helper functiton
def adjust_range_cover_tilt_position(
    entity, range_delta: int, range_delta_default: bool
) -> tuple[str, dict, int]:
    """Handle the cover tilt logic and return the service, data, and response value."""

    # Update range_delta for tilt position
    range_delta_updated = (
        int(range_delta * 20) if range_delta_default else int(range_delta)
    )

    # Fetch the current tilt position
    current_tilt_position = entity.attributes.get(cover.ATTR_TILT_POSITION)

    if current_tilt_position is None:
        msg = f"Unable to determine {entity.entity_id} current tilt position"
        raise AlexaInvalidValueError(msg)

    # Calculate the new tilt position
    tilt_position = min(100, max(0, range_delta_updated + current_tilt_position))

    # Prepare data and determine the service to use
    data = {ATTR_ENTITY_ID: entity.entity_id}

    if tilt_position == 100:
        service = cover.SERVICE_OPEN_COVER_TILT
    elif tilt_position == 0:
        service = cover.SERVICE_CLOSE_COVER_TILT
    else:
        service = SERVICE_SET_COVER_TILT_POSITION
        data[cover.ATTR_TILT_POSITION] = tilt_position

    return service, data, tilt_position


#Helper functiton
def adjust_range_fan_speed_percentage(
    entity, range_delta: int, range_delta_default: bool
) -> tuple[str, dict, int]:
    """Handle the fan speed percentage logic and return the service, data, and response value."""

    # Get the fan percentage step
    percentage_step = entity.attributes.get(fan.ATTR_PERCENTAGE_STEP) or 20

    # Update range_delta based on percentage step
    range_delta_updated = (
        int(range_delta * percentage_step) if range_delta_default else int(range_delta)
    )

    # Fetch the current fan speed percentage
    current_percentage = entity.attributes.get(fan.ATTR_PERCENTAGE)

    if current_percentage is None:
        msg = f"Unable to determine {entity.entity_id} current fan speed"
        raise AlexaInvalidValueError(msg)

    # Calculate the new fan percentage
    percentage = min(100, max(0, range_delta_updated + current_percentage))

    # Prepare data and determine the service to use
    data = {ATTR_ENTITY_ID: entity.entity_id}
    if percentage > 0:
        service = fan.SERVICE_SET_PERCENTAGE
        data[fan.ATTR_PERCENTAGE] = percentage
    else:
        service = fan.SERVICE_TURN_OFF

    return service, data, percentage


#Helper functiton
def adjust_range_humidifier_target_humidity(
    entity, range_delta: int, range_delta_default: bool
) -> tuple[str, dict, int]:
    """Handle the humidifier target humidity logic and return the service, data, and response value."""

    # Step for humidifier percentage change
    percentage_step = 5

    # Update range_delta based on the percentage step
    range_delta_updated = (
        int(range_delta * percentage_step) if range_delta_default else int(range_delta)
    )

    # Fetch the current humidity
    current_humidity = entity.attributes.get(humidifier.ATTR_HUMIDITY)

    if current_humidity is None:
        msg = f"Unable to determine {entity.entity_id} current target humidity"
        raise AlexaInvalidValueError(msg)

    # Get the min and max humidity values
    min_humidity = entity.attributes.get(humidifier.ATTR_MIN_HUMIDITY, 10)
    max_humidity = entity.attributes.get(humidifier.ATTR_MAX_HUMIDITY, 90)

    # Calculate the new target humidity
    new_humidity = min(
        max_humidity, max(min_humidity, range_delta_updated + current_humidity)
    )

    # Prepare data and determine the service
    data = {ATTR_ENTITY_ID: entity.entity_id}
    data[humidifier.ATTR_HUMIDITY] = new_humidity

    return humidifier.SERVICE_SET_HUMIDITY, data, new_humidity


#Helper functiton
def adjust_range_vacuum_fan_speed(
    entity, range_delta: int
) -> tuple[str, dict, str | None]:
    """Handle the vacuum fan speed logic and return the service, data, and the updated fan speed."""

    # Fetch the list of available fan speeds
    speed_list = entity.attributes.get(vacuum.ATTR_FAN_SPEED_LIST, [])

    # Fetch the current fan speed
    current_speed = entity.attributes.get(vacuum.ATTR_FAN_SPEED)

    if not speed_list or current_speed is None:
        msg = f"Unable to determine {entity.entity_id} current fan speed or speed list"
        raise AlexaInvalidValueError(msg)

    # Find the index of the current speed in the speed list
    current_speed_index = next(
        (i for i, v in enumerate(speed_list) if v == current_speed), 0
    )

    # Calculate the new speed index
    new_speed_index = min(
        len(speed_list) - 1, max(0, current_speed_index + range_delta)
    )

    # Get the new speed value
    new_speed = speed_list[new_speed_index]

    # Prepare data for the service call
    data = {ATTR_ENTITY_ID: entity.entity_id}
    data[vacuum.ATTR_FAN_SPEED] = new_speed

    return vacuum.SERVICE_SET_FAN_SPEED, data, new_speed


#Helper functiton
def adjust_range_valve_position(
    entity, range_delta: int, range_delta_default: bool
) -> tuple[str, dict, int]:
    """Handle the valve position logic and return the service, data, and the updated position."""

    # Update the range_delta based on whether the default delta is used
    range_delta_updated = (
        int(range_delta * 20) if range_delta_default else int(range_delta)
    )

    # Fetch the current valve position
    current_position = entity.attributes.get(valve.ATTR_POSITION)

    if current_position is None:
        msg = f"Unable to determine {entity.entity_id} current position"
        raise AlexaInvalidValueError(msg)

    # Calculate the new valve position
    new_position = min(100, max(0, range_delta_updated + current_position))

    # Determine the service based on the new position
    if new_position == 100:
        service = valve.SERVICE_OPEN_VALVE
    elif new_position == 0:
        service = valve.SERVICE_CLOSE_VALVE
    else:
        service = valve.SERVICE_SET_VALVE_POSITION

    # Prepare data for the service call
    data = {ATTR_ENTITY_ID: entity.entity_id}
    if new_position not in (0, 100):
        data[valve.ATTR_POSITION] = new_position

    return service, data, new_position


@HANDLERS.register(("Alexa.ChannelController", "ChangeChannel"))
async def async_api_changechannel(
    hass: ha.HomeAssistant,
    config: AbstractConfig,
    directive: AlexaDirective,
    context: ha.Context,
) -> AlexaResponse:
    """Process a change channel request."""
    channel = "0"
    entity = directive.entity
    channel_payload = directive.payload["channel"]
    metadata_payload = directive.payload["channelMetadata"]
    payload_name = "number"

    if "number" in channel_payload:
        channel = channel_payload["number"]
        payload_name = "number"
    elif "callSign" in channel_payload:
        channel = channel_payload["callSign"]
        payload_name = "callSign"
    elif "affiliateCallSign" in channel_payload:
        channel = channel_payload["affiliateCallSign"]
        payload_name = "affiliateCallSign"
    elif "uri" in channel_payload:
        channel = channel_payload["uri"]
        payload_name = "uri"
    elif "name" in metadata_payload:
        channel = metadata_payload["name"]
        payload_name = "callSign"

    data: dict[str, Any] = {
        ATTR_ENTITY_ID: entity.entity_id,
        media_player.const.ATTR_MEDIA_CONTENT_ID: channel,
        media_player.const.ATTR_MEDIA_CONTENT_TYPE: (
            media_player.const.MEDIA_TYPE_CHANNEL
        ),
    }

    await hass.services.async_call(
        entity.domain,
        media_player.const.SERVICE_PLAY_MEDIA,
        data,
        blocking=False,
        context=context,
    )

    response = directive.response()

    response.add_context_property(
        {
            "namespace": "Alexa.ChannelController",
            "name": "channel",
            "value": {payload_name: channel},
        }
    )

    return response


@HANDLERS.register(("Alexa.ChannelController", "SkipChannels"))
async def async_api_skipchannel(
    hass: ha.HomeAssistant,
    config: AbstractConfig,
    directive: AlexaDirective,
    context: ha.Context,
) -> AlexaResponse:
    """Process a skipchannel request."""
    channel = int(directive.payload["channelCount"])
    entity = directive.entity

    data: dict[str, Any] = {ATTR_ENTITY_ID: entity.entity_id}

    if channel < 0:
        service_media = SERVICE_MEDIA_PREVIOUS_TRACK
    else:
        service_media = SERVICE_MEDIA_NEXT_TRACK

    for _ in range(abs(channel)):
        await hass.services.async_call(
            entity.domain, service_media, data, blocking=False, context=context
        )

    response = directive.response()

    response.add_context_property(
        {
            "namespace": "Alexa.ChannelController",
            "name": "channel",
            "value": {"number": ""},
        }
    )

    return response


@HANDLERS.register(("Alexa.SeekController", "AdjustSeekPosition"))
async def async_api_seek(
    hass: ha.HomeAssistant,
    config: AbstractConfig,
    directive: AlexaDirective,
    context: ha.Context,
) -> AlexaResponse:
    """Process a seek request."""
    entity = directive.entity
    position_delta = int(directive.payload["deltaPositionMilliseconds"])

    current_position = entity.attributes.get(media_player.ATTR_MEDIA_POSITION)
    if not current_position:
        msg = f"{entity} did not return the current media position."
        raise AlexaVideoActionNotPermittedForContentError(msg)

    seek_position = max(int(current_position) + int(position_delta / 1000), 0)

    media_duration = entity.attributes.get(media_player.ATTR_MEDIA_DURATION)
    if media_duration and 0 < int(media_duration) < seek_position:
        seek_position = media_duration

    data: dict[str, Any] = {
        ATTR_ENTITY_ID: entity.entity_id,
        media_player.ATTR_MEDIA_SEEK_POSITION: seek_position,
    }

    await hass.services.async_call(
        media_player.DOMAIN,
        media_player.SERVICE_MEDIA_SEEK,
        data,
        blocking=False,
        context=context,
    )

    # convert seconds to milliseconds for StateReport.
    seek_position = int(seek_position * 1000)

    payload: dict[str, Any] = {
        "properties": [{"name": "positionMilliseconds", "value": seek_position}]
    }
    return directive.response(
        name="StateReport", namespace="Alexa.SeekController", payload=payload
    )


@HANDLERS.register(("Alexa.EqualizerController", "SetMode"))
async def async_api_set_eq_mode(
    hass: ha.HomeAssistant,
    config: AbstractConfig,
    directive: AlexaDirective,
    context: ha.Context,
) -> AlexaResponse:
    """Process a SetMode request for EqualizerController."""
    mode = directive.payload["mode"]
    entity = directive.entity
    data: dict[str, Any] = {ATTR_ENTITY_ID: entity.entity_id}

    sound_mode_list = entity.attributes.get(media_player.const.ATTR_SOUND_MODE_LIST)
    if sound_mode_list and mode.lower() in sound_mode_list:
        data[media_player.const.ATTR_SOUND_MODE] = mode.lower()
    else:
        msg = f"failed to map sound mode {mode} to a mode on {entity.entity_id}"
        raise AlexaInvalidValueError(msg)

    await hass.services.async_call(
        entity.domain,
        media_player.SERVICE_SELECT_SOUND_MODE,
        data,
        blocking=False,
        context=context,
    )

    return directive.response()


@HANDLERS.register(("Alexa.EqualizerController", "AdjustBands"))
@HANDLERS.register(("Alexa.EqualizerController", "ResetBands"))
@HANDLERS.register(("Alexa.EqualizerController", "SetBands"))
async def async_api_bands_directive(
    hass: ha.HomeAssistant,
    config: AbstractConfig,
    directive: AlexaDirective,
    context: ha.Context,
) -> AlexaResponse:
    """Handle an AdjustBands, ResetBands, SetBands request.

    Only mode directives are currently supported for the EqualizerController.
    """
    # Currently bands directives are not supported.
    raise AlexaInvalidDirectiveError(DIRECTIVE_NOT_SUPPORTED)


@HANDLERS.register(("Alexa.TimeHoldController", "Hold"))
async def async_api_hold(
    hass: ha.HomeAssistant,
    config: AbstractConfig,
    directive: AlexaDirective,
    context: ha.Context,
) -> AlexaResponse:
    """Process a TimeHoldController Hold request."""
    entity = directive.entity
    data: dict[str, Any] = {ATTR_ENTITY_ID: entity.entity_id}

    if entity.domain == timer.DOMAIN:
        service = timer.SERVICE_PAUSE

    elif entity.domain == vacuum.DOMAIN:
        service = vacuum.SERVICE_START_PAUSE

    else:
        raise AlexaInvalidDirectiveError(DIRECTIVE_NOT_SUPPORTED)

    await hass.services.async_call(
        entity.domain, service, data, blocking=False, context=context
    )

    return directive.response()


@HANDLERS.register(("Alexa.TimeHoldController", "Resume"))
async def async_api_resume(
    hass: ha.HomeAssistant,
    config: AbstractConfig,
    directive: AlexaDirective,
    context: ha.Context,
) -> AlexaResponse:
    """Process a TimeHoldController Resume request."""
    entity = directive.entity
    data: dict[str, Any] = {ATTR_ENTITY_ID: entity.entity_id}

    if entity.domain == timer.DOMAIN:
        service = timer.SERVICE_START

    elif entity.domain == vacuum.DOMAIN:
        service = vacuum.SERVICE_START_PAUSE

    else:
        raise AlexaInvalidDirectiveError(DIRECTIVE_NOT_SUPPORTED)

    await hass.services.async_call(
        entity.domain, service, data, blocking=False, context=context
    )

    return directive.response()


@HANDLERS.register(("Alexa.CameraStreamController", "InitializeCameraStreams"))
async def async_api_initialize_camera_stream(
    hass: ha.HomeAssistant,
    config: AbstractConfig,
    directive: AlexaDirective,
    context: ha.Context,
) -> AlexaResponse:
    """Process a InitializeCameraStreams request."""
    entity = directive.entity
    stream_source = await camera.async_request_stream(hass, entity.entity_id, fmt="hls")
    state = hass.states.get(entity.entity_id)
    assert state
    camera_image = state.attributes[ATTR_ENTITY_PICTURE]

    try:
        external_url = network.get_url(
            hass,
            allow_internal=False,
            allow_ip=False,
            require_ssl=True,
            require_standard_port=True,
        )
    except network.NoURLAvailableError as err:
        raise AlexaInvalidValueError(
            "Failed to find suitable URL to serve to Alexa"
        ) from err

    payload: dict[str, Any] = {
        "cameraStreams": [
            {
                "uri": f"{external_url}{stream_source}",
                "protocol": "HLS",
                "resolution": {"width": 1280, "height": 720},
                "authorizationType": "NONE",
                "videoCodec": "H264",
                "audioCodec": "AAC",
            }
        ],
        "imageUri": f"{external_url}{camera_image}",
    }
    return directive.response(
        name="Response", namespace="Alexa.CameraStreamController", payload=payload
    )<|MERGE_RESOLUTION|>--- conflicted
+++ resolved
@@ -1677,10 +1677,7 @@
     return response
 
 
-<<<<<<< HEAD
 #Helper functiton
-=======
->>>>>>> 848fc1cf
 def adjust_range_cover_position(
     entity, range_delta: int, range_delta_default: bool
 ) -> tuple[str, dict, int]:
